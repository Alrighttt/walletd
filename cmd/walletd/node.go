package main

import (
	"context"
	"errors"
	"fmt"
	"net"
	"net/http"
	"path/filepath"
	"strconv"
	"strings"
	"time"

	"go.sia.tech/core/consensus"
	"go.sia.tech/core/gateway"
	"go.sia.tech/core/types"
	"go.sia.tech/coreutils"
	"go.sia.tech/coreutils/chain"
	"go.sia.tech/coreutils/syncer"
	"go.sia.tech/walletd/api"
	"go.sia.tech/walletd/build"
	"go.sia.tech/walletd/config"
	"go.sia.tech/walletd/persist/sqlite"
	"go.sia.tech/walletd/wallet"
	"go.sia.tech/web/walletd"
	"go.uber.org/zap"
	"lukechampine.com/upnp"
)

func setupUPNP(ctx context.Context, port uint16, log *zap.Logger) (string, error) {
	ctx, cancel := context.WithTimeout(ctx, 5*time.Second)
	defer cancel()
	d, err := upnp.Discover(ctx)
	if err != nil {
		return "", fmt.Errorf("couldn't discover UPnP router: %w", err)
	} else if !d.IsForwarded(port, "TCP") {
		if err := d.Forward(uint16(port), "TCP", "walletd"); err != nil {
			log.Debug("couldn't forward port", zap.Error(err))
		} else {
			log.Debug("upnp: forwarded p2p port", zap.Uint16("port", port))
		}
	}
	return d.ExternalIP()
}

func runNode(ctx context.Context, cfg config.Config, log *zap.Logger, enableDebug bool) error {
	var network *consensus.Network
	var genesisBlock types.Block
	var bootstrapPeers []string
	switch cfg.Consensus.Network {
	case "mainnet":
		network, genesisBlock = chain.Mainnet()
		bootstrapPeers = syncer.MainnetBootstrapPeers
	case "zen":
		network, genesisBlock = chain.TestnetZen()
		bootstrapPeers = syncer.ZenBootstrapPeers
<<<<<<< HEAD
	case "komodo":
		network, genesisBlock = chain.TestnetKomodo()
		bootstrapPeers = syncer.KomodoBootstrapPeers
=======
	case "anagami":
		network, genesisBlock = chain.TestnetAnagami()
		bootstrapPeers = syncer.AnagamiBootstrapPeers
>>>>>>> 90d18cf2
	default:
		return errors.New("invalid network: must be one of 'mainnet', 'zen', 'anagami', or 'komodo")
	}

	bdb, err := coreutils.OpenBoltChainDB(filepath.Join(cfg.Directory, "consensus.db"))
	if err != nil {
		return fmt.Errorf("failed to open consensus database: %w", err)
	}
	defer bdb.Close()

	dbstore, tipState, err := chain.NewDBStore(bdb, network, genesisBlock)
	if err != nil {
		return fmt.Errorf("failed to create chain store: %w", err)
	}
	cm := chain.NewManager(dbstore, tipState)

	syncerListener, err := net.Listen("tcp", cfg.Syncer.Address)
	if err != nil {
		return fmt.Errorf("failed to listen on %q: %w", cfg.Syncer.Address, err)
	}
	defer syncerListener.Close()

	httpListener, err := net.Listen("tcp", cfg.HTTP.Address)
	if err != nil {
		return fmt.Errorf("failed to listen on %q: %w", cfg.HTTP.Address, err)
	}
	defer httpListener.Close()

	syncerAddr := syncerListener.Addr().String()
	if cfg.Syncer.EnableUPnP {
		_, portStr, _ := net.SplitHostPort(cfg.Syncer.Address)
		port, err := strconv.ParseUint(portStr, 10, 16)
		if err != nil {
			return fmt.Errorf("failed to parse syncer port: %w", err)
		}

		ip, err := setupUPNP(context.Background(), uint16(port), log)
		if err != nil {
			log.Warn("failed to set up UPnP", zap.Error(err))
		} else {
			syncerAddr = net.JoinHostPort(ip, portStr)
		}
	}

	// peers will reject us if our hostname is empty or unspecified, so use loopback
	host, port, _ := net.SplitHostPort(syncerAddr)
	if ip := net.ParseIP(host); ip == nil || ip.IsUnspecified() {
		syncerAddr = net.JoinHostPort("127.0.0.1", port)
	}

	store, err := sqlite.OpenDatabase(filepath.Join(cfg.Directory, "walletd.sqlite3"), log.Named("sqlite3"))
	if err != nil {
		return fmt.Errorf("failed to open wallet database: %w", err)
	}
	defer store.Close()

	if cfg.Syncer.Bootstrap {
		for _, peer := range bootstrapPeers {
			if err := store.AddPeer(peer); err != nil {
				return fmt.Errorf("failed to add bootstrap peer %q: %w", peer, err)
			}
		}
		for _, peer := range cfg.Syncer.Peers {
			if err := store.AddPeer(peer); err != nil {
				return fmt.Errorf("failed to add peer %q: %w", peer, err)
			}
		}
	}

	ps, err := sqlite.NewPeerStore(store)
	if err != nil {
		return fmt.Errorf("failed to create peer store: %w", err)
	}

	header := gateway.Header{
		GenesisID:  genesisBlock.ID(),
		UniqueID:   gateway.GenerateUniqueID(),
		NetAddress: syncerAddr,
	}

	s := syncer.New(syncerListener, cm, ps, header, syncer.WithLogger(log.Named("syncer")))
	defer s.Close()
	go s.Run(ctx)

	wm, err := wallet.NewManager(cm, store, wallet.WithLogger(log.Named("wallet")), wallet.WithIndexMode(cfg.Index.Mode), wallet.WithSyncBatchSize(cfg.Index.BatchSize))
	if err != nil {
		return fmt.Errorf("failed to create wallet manager: %w", err)
	}
	defer wm.Close()

	apiOpts := []api.ServerOption{
		api.WithLogger(log.Named("api")),
		api.WithPublicEndpoints(cfg.HTTP.PublicEndpoints),
		api.WithBasicAuth(cfg.HTTP.Password),
	}
	if enableDebug {
		apiOpts = append(apiOpts, api.WithDebug())
	}
	api := api.NewServer(cm, s, wm, apiOpts...)
	web := walletd.Handler()
	server := &http.Server{
		Handler: http.HandlerFunc(func(w http.ResponseWriter, r *http.Request) {
			if strings.HasPrefix(r.URL.Path, "/api") {
				r.URL.Path = strings.TrimPrefix(r.URL.Path, "/api")
				api.ServeHTTP(w, r)
				return
			}
			web.ServeHTTP(w, r)
		}),
		ReadTimeout: 10 * time.Second,
	}
	defer server.Close()
	go server.Serve(httpListener)

	log.Info("node started", zap.Stringer("syncer", syncerListener.Addr()), zap.Stringer("http", httpListener.Addr()), zap.String("version", build.Version()), zap.String("commit", build.Commit()))
	<-ctx.Done()
	log.Info("shutting down")
	return nil
}<|MERGE_RESOLUTION|>--- conflicted
+++ resolved
@@ -54,15 +54,12 @@
 	case "zen":
 		network, genesisBlock = chain.TestnetZen()
 		bootstrapPeers = syncer.ZenBootstrapPeers
-<<<<<<< HEAD
 	case "komodo":
 		network, genesisBlock = chain.TestnetKomodo()
 		bootstrapPeers = syncer.KomodoBootstrapPeers
-=======
 	case "anagami":
 		network, genesisBlock = chain.TestnetAnagami()
 		bootstrapPeers = syncer.AnagamiBootstrapPeers
->>>>>>> 90d18cf2
 	default:
 		return errors.New("invalid network: must be one of 'mainnet', 'zen', 'anagami', or 'komodo")
 	}
