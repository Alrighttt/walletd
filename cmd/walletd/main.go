--- conflicted
+++ resolved
@@ -235,7 +235,6 @@
 			cmd.Usage()
 			return
 		}
-<<<<<<< HEAD
 		seed := loadTestnetSeed(seed)
 		c := initTestnetClient(apiAddr, network, seed)
 
@@ -251,31 +250,6 @@
 
 		runTestnetMiner(c, seed, n)
 
-	case balanceCmd:
-		if len(cmd.Args()) != 0 {
-			cmd.Usage()
-			return
-		}
-		seed := loadTestnetSeed(seed)
-		c := initTestnetClient(apiAddr, network, seed)
-		b, err := c.Wallet("primary").Balance()
-		check("Couldn't get balance:", err)
-		out := fmt.Sprint(b.Siacoins)
-		if !b.ImmatureSiacoins.IsZero() {
-			out += fmt.Sprintf(" + %v immature", b.ImmatureSiacoins)
-		}
-		poolGained, poolLost := testnetTxpoolBalance(c, seed)
-		if !poolGained.IsZero() || !poolLost.IsZero() {
-			if poolGained.Cmp(poolLost) >= 0 {
-				out += fmt.Sprintf(" + %v unconfirmed", poolGained.Sub(poolLost))
-			} else {
-				out += fmt.Sprintf(" - %v unconfirmed", poolLost.Sub(poolGained))
-			}
-		}
-		fmt.Println(out)
-=======
->>>>>>> 5d7e6925
-
 		minerAddr, err := types.ParseAddress(minerAddrStr)
 		if err != nil {
 			log.Fatal(err)
