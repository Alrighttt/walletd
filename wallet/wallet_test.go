--- conflicted
+++ resolved
@@ -2949,13 +2949,6 @@
 		return filtered
 	}
 
-<<<<<<< HEAD
-	// miner payout event
-	{
-		mineBlock(1, addr)
-	}
-
-=======
 	assertEvent := func(id types.Hash256, eventType string, expectedInflow, expectedOutflow types.Currency, maturityHeight uint64) {
 		t.Helper()
 
@@ -3027,16 +3020,11 @@
 	mineBlock(1, addr)
 	assertEvent(types.Hash256(cm.Tip().ID.MinerOutputID(0)), wallet.EventTypeMinerPayout, genesisState.BlockReward(), types.ZeroCurrency, genesisState.MaturityHeight())
 
->>>>>>> 6f035965
 	// mine until the payout matures
 	mineBlock(int(cm.TipState().MaturityHeight()), types.VoidAddress)
 
 	// v1 transaction
-<<<<<<< HEAD
-	{
-=======
 	t.Run("v1 transaction", func(t *testing.T) {
->>>>>>> 6f035965
 		sce := spendableSiacoinUTXOs()
 
 		// v1 only supports unlock conditions
@@ -3072,15 +3060,6 @@
 		}
 		// mine a block to confirm the transaction
 		mineBlock(1, types.VoidAddress)
-<<<<<<< HEAD
-	}
-
-	// v1 contract resolution - only one type of resolution is supported.
-	// The only difference is `missed == true` or `missed == false`
-	{
-		sce := spendableSiacoinUTXOs()
-
-=======
 		assertEvent(types.Hash256(txn.ID()), wallet.EventTypeV1Transaction, sce[0].SiacoinOutput.Value.Sub(types.Siacoins(1000)), sce[0].SiacoinOutput.Value, cm.Tip().Height)
 	})
 
@@ -3089,7 +3068,6 @@
 		// The only difference is `missed == true` or `missed == false`
 
 		sce := spendableSiacoinUTXOs()
->>>>>>> 6f035965
 		uc := types.StandardUnlockConditions(pk.PublicKey())
 
 		// create a storage contract
@@ -3102,11 +3080,7 @@
 				{Address: addr, Value: contractPayout},
 			},
 			MissedProofOutputs: []types.SiacoinOutput{
-<<<<<<< HEAD
-				{Address: types.VoidAddress, Value: contractPayout},
-=======
 				{Address: addr, Value: contractPayout},
->>>>>>> 6f035965
 			},
 		}
 
@@ -3136,28 +3110,18 @@
 		if _, err := cm.AddPoolTransactions([]types.Transaction{txn}); err != nil {
 			t.Fatal(err)
 		}
-<<<<<<< HEAD
-=======
 
 		txn.FileContractID(0).MissedOutputID(0)
 
->>>>>>> 6f035965
 		// mine a block to confirm the transaction
 		mineBlock(1, types.VoidAddress)
 		// mine until the contract expires to trigger the resolution event
 		blocksRemaining := int(fc.WindowEnd - cm.Tip().Height)
 		mineBlock(blocksRemaining, types.VoidAddress)
-<<<<<<< HEAD
-	}
-
-	// v2 transaction
-	{
-=======
 		assertEvent(types.Hash256(txn.FileContractID(0).MissedOutputID(0)), wallet.EventTypeV1ContractResolution, contractPayout, types.ZeroCurrency, fc.WindowEnd+144)
 	})
 
 	t.Run("v2 transaction", func(t *testing.T) {
->>>>>>> 6f035965
 		sce := spendableSiacoinUTXOs()
 
 		// using the UnlockConditions policy for brevity
@@ -3188,17 +3152,10 @@
 		}
 		// mine a block to confirm the transaction
 		mineBlock(1, types.VoidAddress)
-<<<<<<< HEAD
-	}
-
-	// v2 contract resolution - expired
-	{
-=======
 		assertEvent(types.Hash256(txn.ID()), wallet.EventTypeV2Transaction, sce[0].SiacoinOutput.Value.Sub(types.Siacoins(1000)), sce[0].SiacoinOutput.Value, cm.Tip().Height)
 	})
 
 	t.Run("v2 contract resolution - expired", func(t *testing.T) {
->>>>>>> 6f035965
 		sce := spendableSiacoinUTXOs()
 
 		// using the UnlockConditions policy for brevity
@@ -3286,17 +3243,10 @@
 		}
 		// mine a block to confirm the resolution
 		mineBlock(1, types.VoidAddress)
-<<<<<<< HEAD
-	}
-
-	// v2 contract resolution - storage proof
-	{
-=======
 		assertEvent(types.Hash256(types.FileContractID(fce.ID).V2RenterOutputID()), wallet.EventTypeV2ContractResolution, renterPayout, types.ZeroCurrency, cm.Tip().Height+144)
 	})
 
 	t.Run("v2 contract resolution - storage proof", func(t *testing.T) {
->>>>>>> 6f035965
 		sce := spendableSiacoinUTXOs()
 
 		// using the UnlockConditions policy for brevity
@@ -3308,15 +3258,6 @@
 		renterPayout := types.Siacoins(10000)
 		fc := types.V2FileContract{
 			RenterOutput: types.SiacoinOutput{
-<<<<<<< HEAD
-				Address: addr,
-				Value:   renterPayout,
-			},
-			HostOutput: types.SiacoinOutput{
-				Address: types.VoidAddress,
-				Value:   types.ZeroCurrency,
-			},
-=======
 				Address: types.VoidAddress,
 				Value:   types.ZeroCurrency,
 			},
@@ -3324,7 +3265,6 @@
 				Address: addr,
 				Value:   renterPayout,
 			},
->>>>>>> 6f035965
 			ProofHeight:      cm.TipState().Index.Height + 10,
 			ExpirationHeight: cm.TipState().Index.Height + 20,
 
@@ -3400,17 +3340,10 @@
 			t.Fatal(err)
 		}
 		mineBlock(1, types.VoidAddress)
-<<<<<<< HEAD
-	}
-
-	// v2 contract resolution - renewal
-	{
-=======
 		assertEvent(types.Hash256(types.FileContractID(fce.ID).V2HostOutputID()), wallet.EventTypeV2ContractResolution, renterPayout, types.ZeroCurrency, cm.Tip().Height+144)
 	})
 
 	t.Run("v2 contract resolution - renewal", func(t *testing.T) {
->>>>>>> 6f035965
 		sces := spendableSiacoinUTXOs()
 
 		// using the UnlockConditions policy for brevity
@@ -3553,19 +3486,12 @@
 			t.Fatal(err)
 		}
 		mineBlock(1, types.VoidAddress)
-<<<<<<< HEAD
-	}
-
-	// v2 contract resolution - finalization
-	{
-=======
 		assertEvent(types.Hash256(types.FileContractID(fce.ID).V2RenterOutputID()), wallet.EventTypeV2ContractResolution, renterPayout, types.ZeroCurrency, cm.Tip().Height+144)
 	})
 
 	t.Run("v2 contract resolution - finalization", func(t *testing.T) {
 		t.Skip("finalization currently errors with commitment hash mismatch")
 
->>>>>>> 6f035965
 		sces := spendableSiacoinUTXOs()
 
 		// using the UnlockConditions policy for brevity
@@ -3662,17 +3588,10 @@
 			t.Fatal(err)
 		}
 		mineBlock(1, types.VoidAddress)
-<<<<<<< HEAD
-	}
-
-	// siafund claim
-	{
-=======
 		assertEvent(types.Hash256(types.FileContractID(fce.ID).V2RenterOutputID()), wallet.EventTypeV2ContractResolution, renterPayout, types.ZeroCurrency, cm.Tip().Height+144)
 	})
 
 	t.Run("siafund claim", func(t *testing.T) {
->>>>>>> 6f035965
 		sfe, err := wm.AddressSiafundOutputs(addr, 0, 100)
 		if err != nil {
 			t.Fatal(err)
@@ -3699,10 +3618,7 @@
 		}
 		sigHash := cm.TipState().InputSigHash(txn)
 		txn.SiafundInputs[0].SatisfiedPolicy.Signatures = []types.Signature{pk.SignHash(sigHash)}
-<<<<<<< HEAD
-=======
 		claimValue := cm.TipState().SiafundPool
->>>>>>> 6f035965
 
 		// broadcast the transaction
 		if _, err := cm.AddV2PoolTransactions(cm.Tip(), []types.V2Transaction{txn}); err != nil {
@@ -3710,7 +3626,737 @@
 		}
 		// mine a block to confirm the transaction
 		mineBlock(1, types.VoidAddress)
-<<<<<<< HEAD
+		assertEvent(types.Hash256(types.SiafundOutputID(sfe[0].ID).V2ClaimOutputID()), wallet.EventTypeSiafundClaim, claimValue, types.ZeroCurrency, cm.Tip().Height+144)
+	})
+}
+
+// NOTE: due to a bug in the transaction validation code, calculating payouts
+// is way harder than it needs to be. Tax is calculated on the post-tax
+// contract payout (instead of the sum of the renter and host payouts). So the
+// equation for the payout is:
+//
+//	   payout = renterPayout + hostPayout + payout*tax
+//	∴  payout = (renterPayout + hostPayout) / (1 - tax)
+//
+// This would work if 'tax' were a simple fraction, but because the tax must
+// be evenly distributed among siafund holders, 'tax' is actually a function
+// that multiplies by a fraction and then rounds down to the nearest multiple
+// of the siafund count. Thus, when inverting the function, we have to make an
+// initial guess and then fix the rounding error.
+func taxAdjustedPayout(target types.Currency) types.Currency {
+	// compute initial guess as target * (1 / 1-tax); since this does not take
+	// the siafund rounding into account, the guess will be up to
+	// types.SiafundCount greater than the actual payout value.
+	guess := target.Mul64(1000).Div64(961)
+
+	// now, adjust the guess to remove the rounding error. We know that:
+	//
+	//   (target % types.SiafundCount) == (payout % types.SiafundCount)
+	//
+	// therefore, we can simply adjust the guess to have this remainder as
+	// well. The only wrinkle is that, since we know guess >= payout, if the
+	// guess remainder is smaller than the target remainder, we must subtract
+	// an extra types.SiafundCount.
+	//
+	// for example, if target = 87654321 and types.SiafundCount = 10000, then:
+	//
+	//   initial_guess  = 87654321 * (1 / (1 - tax))
+	//                  = 91211572
+	//   target % 10000 =     4321
+	//   adjusted_guess = 91204321
+
+	mod64 := func(c types.Currency, v uint64) types.Currency {
+		var r uint64
+		if c.Hi < v {
+			_, r = bits.Div64(c.Hi, c.Lo, v)
+		} else {
+			_, r = bits.Div64(0, c.Hi, v)
+			_, r = bits.Div64(r, c.Lo, v)
+		}
+		return types.NewCurrency64(r)
+	}
+	sfc := (consensus.State{}).SiafundCount()
+	tm := mod64(target, sfc)
+	gm := mod64(guess, sfc)
+	if gm.Cmp(tm) < 0 {
+		guess = guess.Sub(types.NewCurrency64(sfc))
+	}
+	return guess.Add(tm).Sub(gm)
+}
+
+func TestEventTypes(t *testing.T) {
+	pk := types.GeneratePrivateKey()
+	addr := types.StandardUnlockHash(pk.PublicKey())
+
+	log := zap.NewNop()
+	dir := t.TempDir()
+	db, err := sqlite.OpenDatabase(filepath.Join(dir, "walletd.sqlite3"), log.Named("sqlite3"))
+	if err != nil {
+		t.Fatal(err)
+	}
+	defer db.Close()
+
+	bdb, err := coreutils.OpenBoltChainDB(filepath.Join(dir, "consensus.db"))
+	if err != nil {
+		t.Fatal(err)
+	}
+	defer bdb.Close()
+
+	// create a new test network with the Siafund airdrop going to the wallet address
+	network, genesisBlock := testV2Network(addr)
+	// raise the require height to test v1 events
+	network.HardforkV2.RequireHeight = 250
+	store, genesisState, err := chain.NewDBStore(bdb, network, genesisBlock)
+	if err != nil {
+		t.Fatal(err)
+	}
+	cm := chain.NewManager(store, genesisState)
+
+	// helper to mine blocks
+	mineBlock := func(n int, addr types.Address) {
+		t.Helper()
+		for i := 0; i < n; i++ {
+			b, ok := coreutils.MineBlock(cm, addr, 15*time.Second)
+			if !ok {
+				t.Fatal("failed to mine block")
+			} else if err := cm.AddBlocks([]types.Block{b}); err != nil {
+				t.Fatal(err)
+			}
+		}
+		waitForBlock(t, cm, db)
+	}
+
+	wm, err := wallet.NewManager(cm, db, wallet.WithLogger(log.Named("wallet")), wallet.WithIndexMode(wallet.IndexModeFull))
+	if err != nil {
+		t.Fatal(err)
+	}
+	defer wm.Close()
+
+	spendableSiacoinUTXOs := func() []types.SiacoinElement {
+		t.Helper()
+
+		sces, err := wm.AddressSiacoinOutputs(addr, 0, 100)
+		if err != nil {
+			t.Fatal(err)
+		}
+		filtered := sces[:0]
+		height := cm.Tip().Height
+		for _, sce := range sces {
+			if sce.MaturityHeight > height {
+				continue
+			}
+			filtered = append(filtered, sce)
+		}
+		sort.Slice(filtered, func(i, j int) bool {
+			return filtered[i].SiacoinOutput.Value.Cmp(filtered[j].SiacoinOutput.Value) < 0
+		})
+		return filtered
+	}
+
+	// miner payout event
+	{
+		mineBlock(1, addr)
+	}
+
+	// mine until the payout matures
+	mineBlock(int(cm.TipState().MaturityHeight()), types.VoidAddress)
+
+	// v1 transaction
+	{
+		sce := spendableSiacoinUTXOs()
+
+		// v1 only supports unlock conditions
+		uc := types.StandardUnlockConditions(pk.PublicKey())
+
+		// create a transaction
+		txn := types.Transaction{
+			SiacoinInputs: []types.SiacoinInput{
+				{ParentID: types.SiacoinOutputID(sce[0].ID), UnlockConditions: uc},
+			},
+			SiacoinOutputs: []types.SiacoinOutput{
+				{Address: types.VoidAddress, Value: types.Siacoins(1000)},
+				{Address: addr, Value: sce[0].SiacoinOutput.Value.Sub(types.Siacoins(1000))},
+			},
+			Signatures: []types.TransactionSignature{
+				{
+					ParentID:       sce[0].ID,
+					PublicKeyIndex: 0,
+					Timelock:       0,
+					CoveredFields:  types.CoveredFields{WholeTransaction: true},
+				},
+			},
+		}
+
+		// sign the transaction
+		sigHash := cm.TipState().WholeSigHash(txn, sce[0].ID, 0, 0, nil)
+		sig := pk.SignHash(sigHash)
+		txn.Signatures[0].Signature = sig[:]
+
+		// broadcast the transaction
+		if _, err := cm.AddPoolTransactions([]types.Transaction{txn}); err != nil {
+			t.Fatal(err)
+		}
+		// mine a block to confirm the transaction
+		mineBlock(1, types.VoidAddress)
+	}
+
+	// v1 contract resolution - only one type of resolution is supported.
+	// The only difference is `missed == true` or `missed == false`
+	{
+		sce := spendableSiacoinUTXOs()
+
+		uc := types.StandardUnlockConditions(pk.PublicKey())
+
+		// create a storage contract
+		contractPayout := types.Siacoins(10000)
+		fc := types.FileContract{
+			WindowStart: cm.TipState().Index.Height + 10,
+			WindowEnd:   cm.TipState().Index.Height + 20,
+			Payout:      taxAdjustedPayout(contractPayout),
+			ValidProofOutputs: []types.SiacoinOutput{
+				{Address: addr, Value: contractPayout},
+			},
+			MissedProofOutputs: []types.SiacoinOutput{
+				{Address: types.VoidAddress, Value: contractPayout},
+			},
+		}
+
+		// create a transaction with the contract
+		txn := types.Transaction{
+			SiacoinInputs: []types.SiacoinInput{
+				{ParentID: types.SiacoinOutputID(sce[0].ID), UnlockConditions: uc},
+			},
+			SiacoinOutputs: []types.SiacoinOutput{
+				{Address: addr, Value: sce[0].SiacoinOutput.Value.Sub(fc.Payout)}, // return the remainder to the wallet
+			},
+			FileContracts: []types.FileContract{fc},
+			Signatures: []types.TransactionSignature{
+				{
+					ParentID:       sce[0].ID,
+					PublicKeyIndex: 0,
+					Timelock:       0,
+					CoveredFields:  types.CoveredFields{WholeTransaction: true},
+				},
+			},
+		}
+		sigHash := cm.TipState().WholeSigHash(txn, sce[0].ID, 0, 0, nil)
+		sig := pk.SignHash(sigHash)
+		txn.Signatures[0].Signature = sig[:]
+
+		// broadcast the transaction
+		if _, err := cm.AddPoolTransactions([]types.Transaction{txn}); err != nil {
+			t.Fatal(err)
+		}
+		// mine a block to confirm the transaction
+		mineBlock(1, types.VoidAddress)
+		// mine until the contract expires to trigger the resolution event
+		blocksRemaining := int(fc.WindowEnd - cm.Tip().Height)
+		mineBlock(blocksRemaining, types.VoidAddress)
+	}
+
+	// v2 transaction
+	{
+		sce := spendableSiacoinUTXOs()
+
+		// using the UnlockConditions policy for brevity
+		policy := types.SpendPolicy{
+			Type: types.PolicyTypeUnlockConditions(types.StandardUnlockConditions(pk.PublicKey())),
+		}
+
+		txn := types.V2Transaction{
+			SiacoinInputs: []types.V2SiacoinInput{
+				{
+					Parent: sce[0],
+					SatisfiedPolicy: types.SatisfiedPolicy{
+						Policy: policy,
+					},
+				},
+			},
+			SiacoinOutputs: []types.SiacoinOutput{
+				{Address: types.VoidAddress, Value: types.Siacoins(1000)},
+				{Address: addr, Value: sce[0].SiacoinOutput.Value.Sub(types.Siacoins(1000))},
+			},
+		}
+		sigHash := cm.TipState().InputSigHash(txn)
+		txn.SiacoinInputs[0].SatisfiedPolicy.Signatures = []types.Signature{pk.SignHash(sigHash)}
+
+		// broadcast the transaction
+		if _, err := cm.AddV2PoolTransactions(cm.Tip(), []types.V2Transaction{txn}); err != nil {
+			t.Fatal(err)
+		}
+		// mine a block to confirm the transaction
+		mineBlock(1, types.VoidAddress)
+	}
+
+	// v2 contract resolution - expired
+	{
+		sce := spendableSiacoinUTXOs()
+
+		// using the UnlockConditions policy for brevity
+		policy := types.SpendPolicy{
+			Type: types.PolicyTypeUnlockConditions(types.StandardUnlockConditions(pk.PublicKey())),
+		}
+
+		// create a storage contract
+		renterPayout := types.Siacoins(10000)
+		fc := types.V2FileContract{
+			RenterOutput: types.SiacoinOutput{
+				Address: addr,
+				Value:   renterPayout,
+			},
+			HostOutput: types.SiacoinOutput{
+				Address: types.VoidAddress,
+				Value:   types.ZeroCurrency,
+			},
+			ProofHeight:      cm.TipState().Index.Height + 10,
+			ExpirationHeight: cm.TipState().Index.Height + 20,
+
+			RenterPublicKey: pk.PublicKey(),
+			HostPublicKey:   pk.PublicKey(),
+		}
+		contractValue := renterPayout.Add(cm.TipState().V2FileContractTax(fc))
+		sigHash := cm.TipState().ContractSigHash(fc)
+		sig := pk.SignHash(sigHash)
+		fc.RenterSignature = sig
+		fc.HostSignature = sig
+
+		// create a transaction with the contract
+		txn := types.V2Transaction{
+			FileContracts: []types.V2FileContract{fc},
+			SiacoinInputs: []types.V2SiacoinInput{
+				{
+					Parent: sce[0],
+					SatisfiedPolicy: types.SatisfiedPolicy{
+						Policy: policy,
+					},
+				},
+			},
+			SiacoinOutputs: []types.SiacoinOutput{
+				{Address: addr, Value: sce[0].SiacoinOutput.Value.Sub(contractValue)},
+			},
+		}
+		sigHash = cm.TipState().InputSigHash(txn)
+		txn.SiacoinInputs[0].SatisfiedPolicy.Signatures = []types.Signature{pk.SignHash(sigHash)}
+
+		// broadcast the transaction
+		if _, err := cm.AddV2PoolTransactions(cm.Tip(), []types.V2Transaction{txn}); err != nil {
+			t.Fatal(err)
+		}
+		// current tip
+		tip := cm.Tip()
+		// mine until the contract expires
+		mineBlock(int(fc.ExpirationHeight-cm.Tip().Height), types.VoidAddress)
+
+		// this is kind of annoying because we have to keep the file contract
+		// proof up to date.
+		_, applied, err := cm.UpdatesSince(tip, 1000)
+		if err != nil {
+			t.Fatal(err)
+		}
+
+		// get the confirmed file contract element
+		var fce types.V2FileContractElement
+		applied[0].ForEachV2FileContractElement(func(ele types.V2FileContractElement, _ bool, _ *types.V2FileContractElement, _ types.V2FileContractResolutionType) {
+			fce = ele
+		})
+		for _, cau := range applied {
+			cau.UpdateElementProof(&fce.StateElement)
+		}
+
+		resolutionTxn := types.V2Transaction{
+			FileContractResolutions: []types.V2FileContractResolution{
+				{
+					Parent:     fce,
+					Resolution: &types.V2FileContractExpiration{},
+				},
+			},
+		}
+		// broadcast the expire resolution
+		if _, err := cm.AddV2PoolTransactions(cm.Tip(), []types.V2Transaction{resolutionTxn}); err != nil {
+			t.Fatal(err)
+		}
+		// mine a block to confirm the resolution
+		mineBlock(1, types.VoidAddress)
+	}
+
+	// v2 contract resolution - storage proof
+	{
+		sce := spendableSiacoinUTXOs()
+
+		// using the UnlockConditions policy for brevity
+		policy := types.SpendPolicy{
+			Type: types.PolicyTypeUnlockConditions(types.StandardUnlockConditions(pk.PublicKey())),
+		}
+
+		// create a storage contract
+		renterPayout := types.Siacoins(10000)
+		fc := types.V2FileContract{
+			RenterOutput: types.SiacoinOutput{
+				Address: addr,
+				Value:   renterPayout,
+			},
+			HostOutput: types.SiacoinOutput{
+				Address: types.VoidAddress,
+				Value:   types.ZeroCurrency,
+			},
+			ProofHeight:      cm.TipState().Index.Height + 10,
+			ExpirationHeight: cm.TipState().Index.Height + 20,
+
+			RenterPublicKey: pk.PublicKey(),
+			HostPublicKey:   pk.PublicKey(),
+		}
+		contractValue := renterPayout.Add(cm.TipState().V2FileContractTax(fc))
+		sigHash := cm.TipState().ContractSigHash(fc)
+		sig := pk.SignHash(sigHash)
+		fc.RenterSignature = sig
+		fc.HostSignature = sig
+
+		// create a transaction with the contract
+		txn := types.V2Transaction{
+			FileContracts: []types.V2FileContract{fc},
+			SiacoinInputs: []types.V2SiacoinInput{
+				{
+					Parent: sce[0],
+					SatisfiedPolicy: types.SatisfiedPolicy{
+						Policy: policy,
+					},
+				},
+			},
+			SiacoinOutputs: []types.SiacoinOutput{
+				{Address: addr, Value: sce[0].SiacoinOutput.Value.Sub(contractValue)},
+			},
+		}
+		sigHash = cm.TipState().InputSigHash(txn)
+		txn.SiacoinInputs[0].SatisfiedPolicy.Signatures = []types.Signature{pk.SignHash(sigHash)}
+
+		// broadcast the transaction
+		if _, err := cm.AddV2PoolTransactions(cm.Tip(), []types.V2Transaction{txn}); err != nil {
+			t.Fatal(err)
+		}
+		// current tip
+		tip := cm.Tip()
+		// mine until the contract proof window
+		mineBlock(int(fc.ProofHeight-cm.Tip().Height), types.VoidAddress)
+
+		// this is even more annoying because we have to keep the file contract
+		// proof and the chain index proof up to date.
+		_, applied, err := cm.UpdatesSince(tip, 1000)
+		if err != nil {
+			t.Fatal(err)
+		}
+
+		// get the confirmed file contract element
+		var fce types.V2FileContractElement
+		applied[0].ForEachV2FileContractElement(func(ele types.V2FileContractElement, _ bool, _ *types.V2FileContractElement, _ types.V2FileContractResolutionType) {
+			fce = ele
+		})
+		// update its proof
+		for _, cau := range applied {
+			cau.UpdateElementProof(&fce.StateElement)
+		}
+		// get the proof index element
+		indexElement := applied[len(applied)-1].ChainIndexElement()
+
+		resolutionTxn := types.V2Transaction{
+			FileContractResolutions: []types.V2FileContractResolution{
+				{
+					Parent: fce,
+					Resolution: &types.V2StorageProof{
+						ProofIndex: indexElement,
+						// proof is nil since there's no data
+					},
+				},
+			},
+		}
+
+		// broadcast the expire resolution
+		if _, err := cm.AddV2PoolTransactions(cm.Tip(), []types.V2Transaction{resolutionTxn}); err != nil {
+			t.Fatal(err)
+		}
+		mineBlock(1, types.VoidAddress)
+	}
+
+	// v2 contract resolution - renewal
+	{
+		sces := spendableSiacoinUTXOs()
+
+		// using the UnlockConditions policy for brevity
+		policy := types.SpendPolicy{
+			Type: types.PolicyTypeUnlockConditions(types.StandardUnlockConditions(pk.PublicKey())),
+		}
+
+		// create a storage contract
+		renterPayout := types.Siacoins(10000)
+		fc := types.V2FileContract{
+			RenterOutput: types.SiacoinOutput{
+				Address: addr,
+				Value:   renterPayout,
+			},
+			HostOutput: types.SiacoinOutput{
+				Address: types.VoidAddress,
+				Value:   types.ZeroCurrency,
+			},
+			ProofHeight:      cm.TipState().Index.Height + 10,
+			ExpirationHeight: cm.TipState().Index.Height + 20,
+
+			RenterPublicKey: pk.PublicKey(),
+			HostPublicKey:   pk.PublicKey(),
+		}
+		contractValue := renterPayout.Add(cm.TipState().V2FileContractTax(fc))
+		sigHash := cm.TipState().ContractSigHash(fc)
+		sig := pk.SignHash(sigHash)
+		fc.RenterSignature = sig
+		fc.HostSignature = sig
+
+		// create a transaction with the contract
+		txn := types.V2Transaction{
+			FileContracts: []types.V2FileContract{fc},
+			SiacoinInputs: []types.V2SiacoinInput{
+				{
+					Parent: sces[0],
+					SatisfiedPolicy: types.SatisfiedPolicy{
+						Policy: policy,
+					},
+				},
+			},
+			SiacoinOutputs: []types.SiacoinOutput{
+				{Address: addr, Value: sces[0].SiacoinOutput.Value.Sub(contractValue)},
+			},
+		}
+		sigHash = cm.TipState().InputSigHash(txn)
+		txn.SiacoinInputs[0].SatisfiedPolicy.Signatures = []types.Signature{pk.SignHash(sigHash)}
+
+		// broadcast the transaction
+		if _, err := cm.AddV2PoolTransactions(cm.Tip(), []types.V2Transaction{txn}); err != nil {
+			t.Fatal(err)
+		}
+		// current tip
+		tip := cm.Tip()
+		// mine until the contract proof window
+		mineBlock(1, types.VoidAddress)
+
+		// this is even more annoying because we have to keep the file contract
+		// proof and the chain index proof up to date.
+		_, applied, err := cm.UpdatesSince(tip, 1000)
+		if err != nil {
+			t.Fatal(err)
+		}
+
+		// get the confirmed file contract element
+		var fce types.V2FileContractElement
+		applied[0].ForEachV2FileContractElement(func(ele types.V2FileContractElement, _ bool, _ *types.V2FileContractElement, _ types.V2FileContractResolutionType) {
+			fce = ele
+		})
+		for _, cau := range applied {
+			cau.UpdateElementProof(&fce.StateElement)
+		}
+
+		// finalize the contract
+		finalRevision := fce.V2FileContract
+		finalRevision.RevisionNumber = math.MaxUint64
+		finalRevision.RenterSignature = types.Signature{}
+		finalRevision.HostSignature = types.Signature{}
+		// create a renewal
+		renewal := types.V2FileContractRenewal{
+			FinalRevision: finalRevision,
+			NewContract: types.V2FileContract{
+				RenterOutput:     fc.RenterOutput,
+				ProofHeight:      fc.ProofHeight + 10,
+				ExpirationHeight: fc.ExpirationHeight + 10,
+
+				RenterPublicKey: fc.RenterPublicKey,
+				HostPublicKey:   fc.HostPublicKey,
+			},
+		}
+
+		renewalSigHash := cm.TipState().RenewalSigHash(renewal)
+		renewalSig := pk.SignHash(renewalSigHash)
+		renewal.RenterSignature = renewalSig
+		renewal.HostSignature = renewalSig
+
+		sces = spendableSiacoinUTXOs()
+		newContractValue := renterPayout.Add(cm.TipState().V2FileContractTax(renewal.NewContract))
+
+		// renewals can't have change outputs
+		setupTxn := types.V2Transaction{
+			SiacoinInputs: []types.V2SiacoinInput{
+				{
+					Parent: sces[0],
+					SatisfiedPolicy: types.SatisfiedPolicy{
+						Policy: policy,
+					},
+				},
+			},
+			SiacoinOutputs: []types.SiacoinOutput{
+				{Address: addr, Value: newContractValue},
+				{Address: addr, Value: sces[0].SiacoinOutput.Value.Sub(newContractValue)},
+			},
+		}
+		setupSigHash := cm.TipState().InputSigHash(setupTxn)
+		setupTxn.SiacoinInputs[0].SatisfiedPolicy.Signatures = []types.Signature{pk.SignHash(setupSigHash)}
+
+		// create the renewal transaction
+		resolutionTxn := types.V2Transaction{
+			SiacoinInputs: []types.V2SiacoinInput{
+				{
+					Parent: setupTxn.EphemeralSiacoinOutput(0),
+					SatisfiedPolicy: types.SatisfiedPolicy{
+						Policy: policy,
+					},
+				},
+			},
+			FileContractResolutions: []types.V2FileContractResolution{
+				{
+					Parent:     fce,
+					Resolution: &renewal,
+				},
+			},
+		}
+		resolutionTxnSigHash := cm.TipState().InputSigHash(resolutionTxn)
+		resolutionTxn.SiacoinInputs[0].SatisfiedPolicy.Signatures = []types.Signature{pk.SignHash(resolutionTxnSigHash)}
+
+		// broadcast the renewal
+		if _, err := cm.AddV2PoolTransactions(cm.Tip(), []types.V2Transaction{setupTxn, resolutionTxn}); err != nil {
+			t.Fatal(err)
+		}
+		mineBlock(1, types.VoidAddress)
+	}
+
+	// v2 contract resolution - finalization
+	{
+		sces := spendableSiacoinUTXOs()
+
+		// using the UnlockConditions policy for brevity
+		policy := types.SpendPolicy{
+			Type: types.PolicyTypeUnlockConditions(types.StandardUnlockConditions(pk.PublicKey())),
+		}
+
+		// create a storage contract
+		renterPayout := types.Siacoins(10000)
+		fc := types.V2FileContract{
+			RenterOutput: types.SiacoinOutput{
+				Address: addr,
+				Value:   renterPayout,
+			},
+			HostOutput: types.SiacoinOutput{
+				Address: types.VoidAddress,
+				Value:   types.ZeroCurrency,
+			},
+			ProofHeight:      cm.TipState().Index.Height + 10,
+			ExpirationHeight: cm.TipState().Index.Height + 20,
+
+			RenterPublicKey: pk.PublicKey(),
+			HostPublicKey:   pk.PublicKey(),
+		}
+		contractValue := renterPayout.Add(cm.TipState().V2FileContractTax(fc))
+		sigHash := cm.TipState().ContractSigHash(fc)
+		sig := pk.SignHash(sigHash)
+		fc.RenterSignature = sig
+		fc.HostSignature = sig
+
+		// create a transaction with the contract
+		txn := types.V2Transaction{
+			FileContracts: []types.V2FileContract{fc},
+			SiacoinInputs: []types.V2SiacoinInput{
+				{
+					Parent: sces[0],
+					SatisfiedPolicy: types.SatisfiedPolicy{
+						Policy: policy,
+					},
+				},
+			},
+			SiacoinOutputs: []types.SiacoinOutput{
+				{Address: addr, Value: sces[0].SiacoinOutput.Value.Sub(contractValue)},
+			},
+		}
+		sigHash = cm.TipState().InputSigHash(txn)
+		txn.SiacoinInputs[0].SatisfiedPolicy.Signatures = []types.Signature{pk.SignHash(sigHash)}
+
+		// broadcast the transaction
+		if _, err := cm.AddV2PoolTransactions(cm.Tip(), []types.V2Transaction{txn}); err != nil {
+			t.Fatal(err)
+		}
+		// current tip
+		tip := cm.Tip()
+		// mine until the contract proof window
+		mineBlock(1, types.VoidAddress)
+
+		// this is even more annoying because we have to keep the file contract
+		// proof and the chain index proof up to date.
+		_, applied, err := cm.UpdatesSince(tip, 1000)
+		if err != nil {
+			t.Fatal(err)
+		}
+
+		// get the confirmed file contract element
+		var fce types.V2FileContractElement
+		applied[0].ForEachV2FileContractElement(func(ele types.V2FileContractElement, _ bool, _ *types.V2FileContractElement, _ types.V2FileContractResolutionType) {
+			fce = ele
+		})
+		for _, cau := range applied {
+			cau.UpdateElementProof(&fce.StateElement)
+		}
+
+		// finalize the contract
+		fc = fce.V2FileContract
+		fc.RevisionNumber = types.MaxRevisionNumber
+		finalizationSigHash := cm.TipState().ContractSigHash(fc)
+		fc.RenterSignature = pk.SignHash(finalizationSigHash)
+		fc.HostSignature = pk.SignHash(finalizationSigHash)
+		finalization := types.V2FileContractFinalization(fc)
+
+		// create the resolution transaction
+		finalizationTxn := types.V2Transaction{
+			FileContractResolutions: []types.V2FileContractResolution{
+				{
+					Parent:     fce,
+					Resolution: &finalization,
+				},
+			},
+		}
+
+		// broadcast the resolution
+		if _, err := cm.AddV2PoolTransactions(cm.Tip(), []types.V2Transaction{finalizationTxn}); err != nil {
+			t.Fatal(err)
+		}
+		mineBlock(1, types.VoidAddress)
+	}
+
+	// siafund claim
+	{
+		sfe, err := wm.AddressSiafundOutputs(addr, 0, 100)
+		if err != nil {
+			t.Fatal(err)
+		}
+
+		policy := types.SpendPolicy{
+			Type: types.PolicyTypeUnlockConditions(types.StandardUnlockConditions(pk.PublicKey())),
+		}
+
+		// create a transaction
+		txn := types.V2Transaction{
+			SiafundInputs: []types.V2SiafundInput{
+				{
+					Parent: sfe[0],
+					SatisfiedPolicy: types.SatisfiedPolicy{
+						Policy: policy,
+					},
+					ClaimAddress: addr,
+				},
+			},
+			SiafundOutputs: []types.SiafundOutput{
+				{Address: addr, Value: sfe[0].SiafundOutput.Value},
+			},
+		}
+		sigHash := cm.TipState().InputSigHash(txn)
+		txn.SiafundInputs[0].SatisfiedPolicy.Signatures = []types.Signature{pk.SignHash(sigHash)}
+
+		// broadcast the transaction
+		if _, err := cm.AddV2PoolTransactions(cm.Tip(), []types.V2Transaction{txn}); err != nil {
+			t.Fatal(err)
+		}
+		// mine a block to confirm the transaction
+		mineBlock(1, types.VoidAddress)
 	}
 
 	events, err := wm.AddressEvents(addr, 0, 100)
@@ -3725,8 +4371,4 @@
 
 	fmt.Println(string(buf))
 	t.Fatal("for debugging")
-=======
-		assertEvent(types.Hash256(types.SiafundOutputID(sfe[0].ID).V2ClaimOutputID()), wallet.EventTypeSiafundClaim, claimValue, types.ZeroCurrency, cm.Tip().Height+144)
-	})
->>>>>>> 6f035965
 }