package wallet_test

import (
	"bytes"
	"context"
	"encoding/json"
	"fmt"
	"math"
	"math/bits"
	"path/filepath"
	"reflect"
	"sort"
	"testing"
	"time"

	"go.sia.tech/core/consensus"
	"go.sia.tech/core/types"
	"go.sia.tech/coreutils"
	"go.sia.tech/coreutils/chain"
	"go.sia.tech/coreutils/testutil"
	"go.sia.tech/walletd/persist/sqlite"
	"go.sia.tech/walletd/wallet"
	"go.uber.org/zap"
	"go.uber.org/zap/zaptest"
)

func waitForBlock(tb testing.TB, cm *chain.Manager, ws wallet.Store) {
	tb.Helper()
	for i := 0; i < 1000; i++ {
		time.Sleep(10 * time.Millisecond)
		tip, _ := ws.LastCommittedIndex()
		if tip == cm.Tip() {
			return
		}
	}
	tb.Fatal("timed out waiting for block")
}

func testV1Network(siafundAddr types.Address) (*consensus.Network, types.Block) {
	// use a modified version of Zen
	n, genesisBlock := chain.TestnetZen()
	genesisBlock.Transactions[0].SiafundOutputs[0].Address = siafundAddr
	n.InitialTarget = types.BlockID{0xFF}
	n.HardforkDevAddr.Height = 1
	n.HardforkTax.Height = 1
	n.HardforkStorageProof.Height = 1
	n.HardforkOak.Height = 1
	n.HardforkASIC.Height = 1
	n.HardforkFoundation.Height = 1
	n.HardforkV2.AllowHeight = 1000
	n.HardforkV2.RequireHeight = 1000
	return n, genesisBlock
}

func testV2Network(siafundAddr types.Address) (*consensus.Network, types.Block) {
	// use a modified version of Zen
	n, genesisBlock := chain.TestnetZen()
	genesisBlock.Transactions[0].SiafundOutputs[0].Address = siafundAddr
	n.InitialTarget = types.BlockID{0xFF}
	n.HardforkDevAddr.Height = 1
	n.HardforkTax.Height = 1
	n.HardforkStorageProof.Height = 1
	n.HardforkOak.Height = 1
	n.HardforkASIC.Height = 1
	n.HardforkFoundation.Height = 1
	n.HardforkV2.AllowHeight = 100
	n.HardforkV2.RequireHeight = 110
	return n, genesisBlock
}

func mineBlock(state consensus.State, txns []types.Transaction, minerAddr types.Address) types.Block {
	b := types.Block{
		ParentID:     state.Index.ID,
		Timestamp:    types.CurrentTimestamp(),
		Transactions: txns,
		MinerPayouts: []types.SiacoinOutput{{Address: minerAddr, Value: state.BlockReward()}},
	}
	for b.ID().CmpWork(state.ChildTarget) < 0 {
		b.Nonce += state.NonceFactor()
	}
	return b
}

func mineV2Block(state consensus.State, txns []types.V2Transaction, minerAddr types.Address) types.Block {
	b := types.Block{
		ParentID:     state.Index.ID,
		Timestamp:    types.CurrentTimestamp(),
		MinerPayouts: []types.SiacoinOutput{{Address: minerAddr, Value: state.BlockReward()}},

		V2: &types.V2BlockData{
			Transactions: txns,
			Height:       state.Index.Height + 1,
		},
	}
	b.V2.Commitment = state.Commitment(state.TransactionsCommitment(b.Transactions, b.V2Transactions()), b.MinerPayouts[0].Address)
	for b.ID().CmpWork(state.ChildTarget) < 0 {
		b.Nonce += state.NonceFactor()
	}
	return b
}

func TestReorg(t *testing.T) {
	pk := types.GeneratePrivateKey()
	addr := types.StandardUnlockHash(pk.PublicKey())

	setupNode := func(t *testing.T, mode wallet.IndexMode) (consensus.State, *sqlite.Store, *chain.Manager, *wallet.Manager) {
		t.Helper()

		log := zaptest.NewLogger(t)
		dir := t.TempDir()
		db, err := sqlite.OpenDatabase(filepath.Join(dir, "walletd.sqlite3"), log.Named("sqlite3"))
		if err != nil {
			t.Fatal(err)
		}
		t.Cleanup(func() { db.Close() })

		bdb, err := coreutils.OpenBoltChainDB(filepath.Join(dir, "consensus.db"))
		if err != nil {
			t.Fatal(err)
		}
		t.Cleanup(func() { bdb.Close() })

		network, genesisBlock := testV1Network(types.VoidAddress) // don't care about siafunds

		store, genesisState, err := chain.NewDBStore(bdb, network, genesisBlock)
		if err != nil {
			t.Fatal(err)
		}
		cm := chain.NewManager(store, genesisState)

		wm, err := wallet.NewManager(cm, db, wallet.WithLogger(log.Named("wallet")), wallet.WithIndexMode(mode))
		if err != nil {
			t.Fatal(err)
		}
		t.Cleanup(func() { wm.Close() })
		return genesisState, db, cm, wm
	}

	testReorg := func(t *testing.T, genesisState consensus.State, db *sqlite.Store, cm *chain.Manager, wm *wallet.Manager) {
		w, err := wm.AddWallet(wallet.Wallet{Name: "test"})
		if err != nil {
			t.Fatal(err)
		} else if err := wm.AddAddress(w.ID, wallet.Address{Address: addr}); err != nil {
			t.Fatal(err)
		}

		expectedPayout := cm.TipState().BlockReward()
		// mine a block sending the payout to the wallet
		if err := cm.AddBlocks([]types.Block{mineBlock(cm.TipState(), nil, addr)}); err != nil {
			t.Fatal(err)
		}
		waitForBlock(t, cm, db)

		assertBalance := func(siacoin, immature types.Currency) error {
			b, err := wm.WalletBalance(w.ID)
			if err != nil {
				return fmt.Errorf("failed to check balance: %w", err)
			} else if !b.Siacoins.Equals(siacoin) {
				return fmt.Errorf("expected siacoin balance %v, got %v", siacoin, b.Siacoins)
			} else if !b.ImmatureSiacoins.Equals(immature) {
				return fmt.Errorf("expected immature siacoin balance %v, got %v", immature, b.ImmatureSiacoins)
			}
			return nil
		}

		if err := assertBalance(types.ZeroCurrency, expectedPayout); err != nil {
			t.Fatal(err)
		}

		// check that a payout event was recorded
		events, err := wm.WalletEvents(w.ID, 0, 100)
		if err != nil {
			t.Fatal(err)
		} else if len(events) != 1 {
			t.Fatalf("expected 1 event, got %v", len(events))
		} else if events[0].Type != wallet.EventTypeMinerPayout {
			t.Fatalf("expected payout event, got %v", events[0].Type)
		}

		// check that the utxo has not matured
		utxos, err := wm.UnspentSiacoinOutputs(w.ID, 0, 100)
		if err != nil {
			t.Fatal(err)
		} else if len(utxos) != 0 {
			t.Fatalf("expected no outputs, got %v", len(utxos))
		}

		// mine to trigger a reorg
		var blocks []types.Block
		state := genesisState
		for i := 0; i < 10; i++ {
			block := mineBlock(state, nil, types.VoidAddress)
			blocks = append(blocks, block)
			state.Index.ID = block.ID()
			state.Index.Height++
		}
		if err := cm.AddBlocks(blocks); err != nil {
			t.Fatal(err)
		}
		waitForBlock(t, cm, db)

		// check that the balance was reverted
		if err := assertBalance(types.ZeroCurrency, types.ZeroCurrency); err != nil {
			t.Fatal(err)
		}

		// check that the payout event was reverted
		events, err = wm.WalletEvents(w.ID, 0, 100)
		if err != nil {
			t.Fatal(err)
		} else if len(events) != 0 {
			t.Fatalf("expected 0 events, got %v", len(events))
		}

		// check that the utxo was removed
		utxos, err = wm.UnspentSiacoinOutputs(w.ID, 0, 100)
		if err != nil {
			t.Fatal(err)
		} else if len(utxos) != 0 {
			t.Fatalf("expected 0 outputs, got %v", len(utxos))
		}

		// mine a new payout
		expectedPayout = cm.TipState().BlockReward()
		maturityHeight := cm.TipState().MaturityHeight()
		if err := cm.AddBlocks([]types.Block{mineBlock(cm.TipState(), nil, addr)}); err != nil {
			t.Fatal(err)
		}
		waitForBlock(t, cm, db)

		// check that the payout was received
		if err := assertBalance(types.ZeroCurrency, expectedPayout); err != nil {
			t.Fatal(err)
		}

		// check that a payout event was recorded
		events, err = wm.WalletEvents(w.ID, 0, 100)
		if err != nil {
			t.Fatal(err)
		} else if len(events) != 1 {
			t.Fatalf("expected 1 event, got %v", len(events))
		} else if events[0].Type != wallet.EventTypeMinerPayout {
			t.Fatalf("expected payout event, got %v", events[0].Type)
		}

		// check that the utxo has not matured
		utxos, err = wm.UnspentSiacoinOutputs(w.ID, 0, 100)
		if err != nil {
			t.Fatal(err)
		} else if len(utxos) != 0 {
			t.Fatalf("expected no outputs, got %v", len(utxos))
		}

		// mine until the payout matures
		var prevState consensus.State
		for i := cm.TipState().Index.Height; i < maturityHeight+1; i++ {
			if err := cm.AddBlocks([]types.Block{mineBlock(cm.TipState(), nil, types.VoidAddress)}); err != nil {
				t.Fatal(err)
			}
			if i == maturityHeight-5 {
				prevState = cm.TipState()
			}
		}
		waitForBlock(t, cm, db)

		// check that the balance was updated
		if err := assertBalance(expectedPayout, types.ZeroCurrency); err != nil {
			t.Fatal(err)
		}

		// reorg the last few blocks to re-mature the payout
		blocks = nil
		state = prevState
		for i := 0; i < 10; i++ {
			blocks = append(blocks, mineBlock(state, nil, types.VoidAddress))
			state.Index.ID = blocks[len(blocks)-1].ID()
			state.Index.Height++
		}
		if err := cm.AddBlocks(blocks); err != nil {
			t.Fatal(err)
		}
		waitForBlock(t, cm, db)

		// check that the balance is correct
		if err := assertBalance(expectedPayout, types.ZeroCurrency); err != nil {
			t.Fatal(err)
		}

		// check that only the single utxo still exists
		utxos, err = wm.UnspentSiacoinOutputs(w.ID, 0, 100)
		if err != nil {
			t.Fatal(err)
		} else if len(utxos) != 1 {
			t.Fatalf("expected 1 output, got %v", len(utxos))
		} else if utxos[0].SiacoinOutput.Value.Cmp(expectedPayout) != 0 {
			t.Fatalf("expected %v, got %v", expectedPayout, utxos[0].SiacoinOutput.Value)
		} else if utxos[0].MaturityHeight != maturityHeight {
			t.Fatalf("expected %v, got %v", maturityHeight, utxos[0].MaturityHeight)
		}
	}

	t.Run("IndexModePersonal", func(t *testing.T) {
		state, db, cm, w := setupNode(t, wallet.IndexModePersonal)
		testReorg(t, state, db, cm, w)
	})

	t.Run("IndexModeFull", func(t *testing.T) {
		state, db, cm, w := setupNode(t, wallet.IndexModeFull)
		testReorg(t, state, db, cm, w)
	})
}

func TestEphemeralBalance(t *testing.T) {
	pk := types.GeneratePrivateKey()
	addr := types.StandardUnlockHash(pk.PublicKey())

	log := zaptest.NewLogger(t)
	dir := t.TempDir()
	db, err := sqlite.OpenDatabase(filepath.Join(dir, "walletd.sqlite3"), log.Named("sqlite3"))
	if err != nil {
		t.Fatal(err)
	}
	defer db.Close()

	bdb, err := coreutils.OpenBoltChainDB(filepath.Join(dir, "consensus.db"))
	if err != nil {
		t.Fatal(err)
	}
	defer bdb.Close()

	network, genesisBlock := testV1Network(types.VoidAddress) // don't care about siafunds

	store, genesisState, err := chain.NewDBStore(bdb, network, genesisBlock)
	if err != nil {
		t.Fatal(err)
	}

	cm := chain.NewManager(store, genesisState)
	wm, err := wallet.NewManager(cm, db, wallet.WithLogger(log.Named("wallet")))
	if err != nil {
		t.Fatal(err)
	}
	defer wm.Close()

	w, err := wm.AddWallet(wallet.Wallet{Name: "test"})
	if err != nil {
		t.Fatal(err)
	} else if err := wm.AddAddress(w.ID, wallet.Address{Address: addr}); err != nil {
		t.Fatal(err)
	}

	expectedPayout := cm.TipState().BlockReward()
	maturityHeight := cm.TipState().MaturityHeight() + 1
	block := mineBlock(cm.TipState(), nil, addr)
	minerPayoutID := block.ID().MinerOutputID(0)
	// mine a block sending the payout to the wallet
	if err := cm.AddBlocks([]types.Block{block}); err != nil {
		t.Fatal(err)
	}
	waitForBlock(t, cm, db)

	// check that the payout was received
	balance, err := wm.AddressBalance(addr)
	if err != nil {
		t.Fatal(err)
	} else if !balance.ImmatureSiacoins.Equals(expectedPayout) {
		t.Fatalf("expected %v, got %v", expectedPayout, balance.ImmatureSiacoins)
	}

	// check that a payout event was recorded
	events, err := wm.WalletEvents(w.ID, 0, 100)
	if err != nil {
		t.Fatal(err)
	} else if len(events) != 1 {
		t.Fatalf("expected 1 event, got %v", len(events))
	} else if events[0].Type != wallet.EventTypeMinerPayout {
		t.Fatalf("expected payout event, got %v", events[0].Type)
	} else if events[0].ID != types.Hash256(minerPayoutID) {
		t.Fatalf("expected %v, got %v", minerPayoutID, events[0].ID)
	}

	// mine until the payout matures
	for i := cm.TipState().Index.Height; i < maturityHeight; i++ {
		if err := cm.AddBlocks([]types.Block{mineBlock(cm.TipState(), nil, types.VoidAddress)}); err != nil {
			t.Fatal(err)
		}
	}
	waitForBlock(t, cm, db)

	// create a transaction that spends the matured payout
	utxos, err := wm.UnspentSiacoinOutputs(w.ID, 0, 100)
	if err != nil {
		t.Fatal(err)
	} else if len(utxos) != 1 {
		t.Fatalf("expected 1 output, got %v", len(utxos))
	}

	unlockConditions := types.StandardUnlockConditions(pk.PublicKey())
	parentTxn := types.Transaction{
		SiacoinInputs: []types.SiacoinInput{
			{
				ParentID:         types.SiacoinOutputID(utxos[0].ID),
				UnlockConditions: unlockConditions,
			},
		},
		SiacoinOutputs: []types.SiacoinOutput{
			{Address: addr, Value: types.Siacoins(100)},
			{Address: types.VoidAddress, Value: utxos[0].SiacoinOutput.Value.Sub(types.Siacoins(100))},
		},
		Signatures: []types.TransactionSignature{
			{
				ParentID:       utxos[0].ID,
				PublicKeyIndex: 0,
				CoveredFields:  types.CoveredFields{WholeTransaction: true},
			},
		},
	}
	parentSigHash := cm.TipState().WholeSigHash(parentTxn, utxos[0].ID, 0, 0, nil)
	parentSig := pk.SignHash(parentSigHash)
	parentTxn.Signatures[0].Signature = parentSig[:]

	outputID := parentTxn.SiacoinOutputID(0)
	txn := types.Transaction{
		SiacoinInputs: []types.SiacoinInput{
			{
				ParentID:         outputID,
				UnlockConditions: unlockConditions,
			},
		},
		SiacoinOutputs: []types.SiacoinOutput{
			{Address: types.VoidAddress, Value: types.Siacoins(100)},
		},
		Signatures: []types.TransactionSignature{
			{
				ParentID:       types.Hash256(outputID),
				PublicKeyIndex: 0,
				CoveredFields:  types.CoveredFields{WholeTransaction: true},
			},
		},
	}
	sigHash := cm.TipState().WholeSigHash(txn, types.Hash256(outputID), 0, 0, nil)
	sig := pk.SignHash(sigHash)
	txn.Signatures[0].Signature = sig[:]

	txnset := []types.Transaction{parentTxn, txn}

	// broadcast the transactions
	revertState := cm.TipState()
	if err := cm.AddBlocks([]types.Block{mineBlock(revertState, txnset, types.VoidAddress)}); err != nil {
		t.Fatal(err)
	}
	waitForBlock(t, cm, db)

	// check that the payout was spent
	balance, err = wm.AddressBalance(addr)
	if err != nil {
		t.Fatal(err)
	} else if !balance.Siacoins.IsZero() {
		t.Fatalf("expected 0, got %v", balance.Siacoins)
	}

	// check that both transactions were added
	events, err = wm.WalletEvents(w.ID, 0, 100)
	if err != nil {
		t.Fatal(err)
	} else if len(events) != 3 { // 1 payout, 2 transactions
		t.Fatalf("expected 3 events, got %v", len(events))
	} else if events[2].Type != wallet.EventTypeMinerPayout {
		t.Fatalf("expected miner payout event, got %v", events[2].Type)
	} else if events[1].Type != wallet.EventTypeV1Transaction {
		t.Fatalf("expected transaction event, got %v", events[1].Type)
	} else if events[0].Type != wallet.EventTypeV1Transaction {
		t.Fatalf("expected transaction event, got %v", events[0].Type)
	} else if events[1].ID != types.Hash256(parentTxn.ID()) { // parent txn first
		t.Fatalf("expected %v, got %v", parentTxn.ID(), events[1].ID)
	} else if events[0].ID != types.Hash256(txn.ID()) { // child txn second
		t.Fatalf("expected %v, got %v", txn.ID(), events[0].ID)
	}

	// trigger a reorg
	var blocks []types.Block
	state := revertState
	for i := 0; i < 2; i++ {
		blocks = append(blocks, mineBlock(state, nil, types.VoidAddress))
		state.Index.ID = blocks[len(blocks)-1].ID()
		state.Index.Height++
	}
	if err := cm.AddBlocks(blocks); err != nil {
		t.Fatal(err)
	}
	waitForBlock(t, cm, db)

	// check that the transaction was reverted
	balance, err = wm.AddressBalance(addr)
	if err != nil {
		t.Fatal(err)
	} else if !balance.Siacoins.Equals(expectedPayout) {
		t.Fatalf("expected %v, got %v", expectedPayout, balance.Siacoins)
	}

	// check that only the payout event remains
	events, err = wm.WalletEvents(w.ID, 0, 100)
	if err != nil {
		t.Fatal(err)
	} else if len(events) != 1 {
		t.Fatalf("expected 1 events, got %v", len(events))
	} else if events[0].Type != wallet.EventTypeMinerPayout {
		t.Fatalf("expected payout event, got %v", events[0].Type)
	}
}

func TestWalletAddresses(t *testing.T) {
	log := zaptest.NewLogger(t)
	dir := t.TempDir()
	db, err := sqlite.OpenDatabase(filepath.Join(dir, "walletd.sqlite3"), log.Named("sqlite3"))
	if err != nil {
		t.Fatal(err)
	}
	defer db.Close()

	bdb, err := coreutils.OpenBoltChainDB(filepath.Join(dir, "consensus.db"))
	if err != nil {
		t.Fatal(err)
	}
	defer bdb.Close()

	network, genesisBlock := testV1Network(types.VoidAddress) // don't care about siafunds

	store, genesisState, err := chain.NewDBStore(bdb, network, genesisBlock)
	if err != nil {
		t.Fatal(err)
	}

	cm := chain.NewManager(store, genesisState)
	wm, err := wallet.NewManager(cm, db, wallet.WithLogger(log.Named("wallet")))
	if err != nil {
		t.Fatal(err)
	}
	defer wm.Close()

	// Add a wallet
	w := wallet.Wallet{
		Name:        "test",
		Description: "hello, world!",
		Metadata:    json.RawMessage(`{"foo": "bar"}`),
	}
	w, err = wm.AddWallet(w)
	if err != nil {
		t.Fatal(err)
	}

	wallets, err := wm.Wallets()
	if err != nil {
		t.Fatal(err)
	} else if len(wallets) != 1 {
		t.Fatal("expected 1 wallet, got", len(wallets))
	} else if wallets[0].ID != w.ID {
		t.Fatal("unexpected wallet ID", wallets[0].ID)
	} else if wallets[0].Name != "test" {
		t.Fatal("unexpected wallet name", wallets[0].Name)
	} else if wallets[0].Description != "hello, world!" {
		t.Fatal("unexpected description", wallets[0].Description)
	} else if !bytes.Equal(wallets[0].Metadata, []byte(`{"foo": "bar"}`)) {
		t.Fatal("unexpected metadata", wallets[0].Metadata)
	} else if wallets[0].DateCreated.IsZero() || !wallets[0].DateCreated.Equal(w.DateCreated) {
		t.Fatalf("expected creation date %s, got %s", w.DateCreated, wallets[0].DateCreated)
	} else if wallets[0].LastUpdated.IsZero() || !wallets[0].LastUpdated.Equal(w.LastUpdated) {
		t.Fatalf("expected last updated date %s, got %s", w.LastUpdated, wallets[0].LastUpdated)
	}

	// Add an address
	pk := types.GeneratePrivateKey()
	spendPolicy := types.PolicyPublicKey(pk.PublicKey())
	address := spendPolicy.Address()

	addr := wallet.Address{
		Address:     address,
		SpendPolicy: &spendPolicy,
		Description: "hello, world",
	}
	err = db.AddWalletAddress(w.ID, addr)
	if err != nil {
		t.Fatal(err)
	}

	// Check that the address was added
	addresses, err := db.WalletAddresses(w.ID)
	if err != nil {
		t.Fatal(err)
	} else if len(addresses) != 1 {
		t.Fatal("expected 1 address, got", len(addresses))
	} else if addresses[0].Address != address {
		t.Fatal("unexpected address", addresses[0].Address)
	} else if addresses[0].Description != "hello, world" {
		t.Fatal("unexpected description", addresses[0].Description)
	} else if *addresses[0].SpendPolicy != spendPolicy {
		t.Fatal("unexpected spend policy", addresses[0].SpendPolicy)
	}

	// update the addresses metadata and description
	addr.Description = "goodbye, world"
	addr.Metadata = json.RawMessage(`{"foo": "bar"}`)

	if err := db.AddWalletAddress(w.ID, addr); err != nil {
		t.Fatal(err)
	}

	// Check that the address was added
	addresses, err = db.WalletAddresses(w.ID)
	if err != nil {
		t.Fatal(err)
	} else if len(addresses) != 1 {
		t.Fatal("expected 1 address, got", len(addresses))
	} else if addresses[0].Address != address {
		t.Fatal("unexpected address", addresses[0].Address)
	} else if addresses[0].Description != "goodbye, world" {
		t.Fatal("unexpected description", addresses[0].Description)
	} else if *addresses[0].SpendPolicy != spendPolicy {
		t.Fatal("unexpected spend policy", addresses[0].SpendPolicy)
	} else if string(addresses[0].Metadata) != `{"foo": "bar"}` {
		t.Fatal("unexpected metadata", addresses[0].Metadata)
	}

	// Remove the address
	err = db.RemoveWalletAddress(w.ID, address)
	if err != nil {
		t.Fatal(err)
	}

	// Check that the address was removed
	addresses, err = db.WalletAddresses(w.ID)
	if err != nil {
		t.Fatal(err)
	} else if len(addresses) != 0 {
		t.Fatal("expected 0 addresses, got", len(addresses))
	}
}

func TestScan(t *testing.T) {
	log := zaptest.NewLogger(t)
	dir := t.TempDir()
	db, err := sqlite.OpenDatabase(filepath.Join(dir, "walletd.sqlite3"), log.Named("sqlite3"))
	if err != nil {
		t.Fatal(err)
	}
	defer db.Close()

	bdb, err := coreutils.OpenBoltChainDB(filepath.Join(dir, "consensus.db"))
	if err != nil {
		t.Fatal(err)
	}
	defer bdb.Close()

	// mine a single payout to the wallet
	pk := types.GeneratePrivateKey()
	addr := types.StandardUnlockHash(pk.PublicKey())

	network, genesisBlock := testutil.Network()
	// send the siafunds to the owned address
	genesisBlock.Transactions[0].SiafundOutputs[0].Address = addr

	store, genesisState, err := chain.NewDBStore(bdb, network, genesisBlock)
	if err != nil {
		t.Fatal(err)
	}

	cm := chain.NewManager(store, genesisState)

	wm, err := wallet.NewManager(cm, db, wallet.WithLogger(log.Named("wallet")))
	if err != nil {
		t.Fatal(err)
	}
	defer wm.Close()

	pk2 := types.GeneratePrivateKey()
	addr2 := types.StandardUnlockHash(pk2.PublicKey())

	// create a wallet with no addresses
	w, err := wm.AddWallet(wallet.Wallet{Name: "test"})
	if err != nil {
		t.Fatal(err)
	}

	// add the address to the wallet
	if err := wm.AddAddress(w.ID, wallet.Address{Address: addr}); err != nil {
		t.Fatal(err)
	}
	// rescan to get the genesis Siafund state
	if err := wm.Scan(context.Background(), types.ChainIndex{}); err != nil {
		t.Fatal(err)
	}

	checkBalance := func(siacoin, immature types.Currency) error {
		waitForBlock(t, cm, db)

		// note: the siafund balance is currently hardcoded to the number of
		// siafunds in genesis. If we ever modify this test to also spend
		// siafunds, this will need to be updated.
		b, err := wm.WalletBalance(w.ID)
		if err != nil {
			return fmt.Errorf("failed to check balance: %w", err)
		} else if !b.Siacoins.Equals(siacoin) {
			return fmt.Errorf("expected siacoin balance %v, got %v", siacoin, b.Siacoins)
		} else if !b.ImmatureSiacoins.Equals(immature) {
			return fmt.Errorf("expected immature siacoin balance %v, got %v", immature, b.ImmatureSiacoins)
		} else if b.Siafunds != network.GenesisState().SiafundCount() {
			return fmt.Errorf("expected siafund balance %v, got %v", network.GenesisState().SiafundCount(), b.Siafunds)
		}
		return nil
	}

	// check that the wallet has no balance
	if err := checkBalance(types.ZeroCurrency, types.ZeroCurrency); err != nil {
		t.Fatal(err)
	}

	expectedBalance1 := cm.TipState().BlockReward()

	// mine a block to fund the first address
	b, ok := coreutils.MineBlock(cm, addr, 5*time.Second)
	if !ok {
		t.Fatal("failed to mine block")
	} else if err := cm.AddBlocks([]types.Block{b}); err != nil {
		t.Fatal(err)
	}

	expectedBalance2 := cm.TipState().BlockReward()

	// mine a block to fund the second address
	b, ok = coreutils.MineBlock(cm, addr2, 5*time.Second)
	if !ok {
		t.Fatal("failed to mine block")
	} else if err := cm.AddBlocks([]types.Block{b}); err != nil {
		t.Fatal(err)
	}

	// check that the wallet has one immature payout
	if err := checkBalance(types.ZeroCurrency, expectedBalance1); err != nil {
		t.Fatal(err)
	}

	// mine until the first payout matures
	for i := cm.Tip().Height; i < genesisState.MaturityHeight(); i++ {
		if b, ok := coreutils.MineBlock(cm, types.VoidAddress, 5*time.Second); !ok {
			t.Fatal("failed to mine block")
		} else if err := cm.AddBlocks([]types.Block{b}); err != nil {
			t.Fatal(err)
		}
	}

	// check that the wallet balance has matured
	if err := checkBalance(expectedBalance1, types.ZeroCurrency); err != nil {
		t.Fatal(err)
	}

	// scan for changes
	if err := wm.Scan(context.Background(), types.ChainIndex{}); err != nil {
		t.Fatal(err)
	}

	// check that the wallet balance did not change
	if err := checkBalance(expectedBalance1, types.ZeroCurrency); err != nil {
		t.Fatal(err)
	}

	// add the second address to the wallet
	if err := wm.AddAddress(w.ID, wallet.Address{Address: addr2}); err != nil {
		t.Fatal(err)
	} else if err := checkBalance(expectedBalance1, types.ZeroCurrency); err != nil {
		t.Fatal(err)
	}

	// scan for changes
	if err := wm.Scan(context.Background(), types.ChainIndex{}); err != nil {
		t.Fatal(err)
	}

	if err := checkBalance(expectedBalance1, expectedBalance2); err != nil {
		t.Fatal(err)
	}

	// mine a block to mature the second payout
	b, ok = coreutils.MineBlock(cm, types.VoidAddress, 5*time.Second)
	if !ok {
		t.Fatal("failed to mine block")
	} else if err := cm.AddBlocks([]types.Block{b}); err != nil {
		t.Fatal(err)
	}

	// check that the wallet balance has matured
	if err := checkBalance(expectedBalance1.Add(expectedBalance2), types.ZeroCurrency); err != nil {
		t.Fatal(err)
	}

	// sanity check
	if err := wm.Scan(context.Background(), types.ChainIndex{}); err != nil {
		t.Fatal(err)
	}

	// check that the wallet balance has matured
	if err := checkBalance(expectedBalance1.Add(expectedBalance2), types.ZeroCurrency); err != nil {
		t.Fatal(err)
	}
}

func TestSiafunds(t *testing.T) {
	log := zaptest.NewLogger(t)
	dir := t.TempDir()
	db, err := sqlite.OpenDatabase(filepath.Join(dir, "walletd.sqlite3"), log.Named("sqlite3"))
	if err != nil {
		t.Fatal(err)
	}
	defer db.Close()

	bdb, err := coreutils.OpenBoltChainDB(filepath.Join(dir, "consensus.db"))
	if err != nil {
		t.Fatal(err)
	}
	defer bdb.Close()

	// mine a single payout to the wallet
	pk := types.GeneratePrivateKey()
	addr1 := types.StandardUnlockHash(pk.PublicKey())

	network, genesisBlock := testutil.Network()
	// send the siafunds to the owned address
	genesisBlock.Transactions[0].SiafundOutputs[0].Address = addr1

	store, genesisState, err := chain.NewDBStore(bdb, network, genesisBlock)
	if err != nil {
		t.Fatal(err)
	}

	cm := chain.NewManager(store, genesisState)

	wm, err := wallet.NewManager(cm, db, wallet.WithLogger(log.Named("wallet")))
	if err != nil {
		t.Fatal(err)
	}
	defer wm.Close()

	pk2 := types.GeneratePrivateKey()
	addr2 := types.StandardUnlockHash(pk2.PublicKey())

	// create a wallet with no addresses
	w1, err := wm.AddWallet(wallet.Wallet{Name: "test1"})
	if err != nil {
		t.Fatal(err)
	}

	// add the address to the wallet
	if err := wm.AddAddress(w1.ID, wallet.Address{Address: addr1}); err != nil {
		t.Fatal(err)
	}

	checkBalance := func(walletID wallet.ID, siafunds uint64) error {
		waitForBlock(t, cm, db)

		b, err := wm.WalletBalance(walletID)
		if err != nil {
			return fmt.Errorf("failed to check balance: %w", err)
		} else if b.Siafunds != siafunds {
			return fmt.Errorf("expected siafund balance %v, got %v", siafunds, b.Siafunds)
		}
		return nil
	}

	if err := wm.Scan(context.Background(), types.ChainIndex{}); err != nil {
		t.Fatal(err)
	} else if err := checkBalance(w1.ID, network.GenesisState().SiafundCount()); err != nil {
		t.Fatal(err)
	}

	// split the siafunds between the two addresses
	sendAmount := network.GenesisState().SiafundCount() / 2
	parentID := genesisBlock.Transactions[0].SiafundOutputID(0)
	txn := types.Transaction{
		SiafundInputs: []types.SiafundInput{
			{
				ParentID:         parentID,
				UnlockConditions: types.StandardUnlockConditions(pk.PublicKey()),
			},
		},
		SiafundOutputs: []types.SiafundOutput{
			{Address: addr2, Value: sendAmount},
			{Address: addr1, Value: sendAmount},
		},
		Signatures: []types.TransactionSignature{
			{
				ParentID:      types.Hash256(parentID),
				CoveredFields: types.CoveredFields{WholeTransaction: true},
			},
		},
	}
	state := cm.TipState()
	sigHash := state.WholeSigHash(txn, txn.Signatures[0].ParentID, 0, 0, nil)
	sig := pk.SignHash(sigHash)
	txn.Signatures[0].Signature = sig[:]

	if _, err := cm.AddPoolTransactions([]types.Transaction{txn}); err != nil {
		t.Fatal(err)
	}

	// check that the transaction made it into the pool
	if events, err := wm.WalletUnconfirmedEvents(w1.ID); err != nil {
		t.Fatal(err)
	} else if len(events) != 1 {
		t.Fatalf("expected 1 event, got %v", len(events))
	} else if events[0].Type != wallet.EventTypeV1Transaction {
		t.Fatalf("expected transaction event, got %v", events[0].Type)
	} else if events[0].ID != types.Hash256(txn.ID()) {
		t.Fatalf("expected %v, got %v", txn.ID(), events[0].ID)
	} else if events[0].Relevant[0] != addr1 {
		t.Fatalf("expected %v, got %v", addr1, events[0].Relevant[0])
	}

	if b, ok := coreutils.MineBlock(cm, types.VoidAddress, 5*time.Second); !ok {
		t.Fatal("failed to mine block")
	} else if err := cm.AddBlocks([]types.Block{b}); err != nil {
		t.Fatal(err)
	} else if err := checkBalance(w1.ID, sendAmount); err != nil {
		t.Fatal(err)
	}

	// rescan for sanity check
	if err := wm.Scan(context.Background(), types.ChainIndex{}); err != nil {
		t.Fatal(err)
	} else if err := checkBalance(w1.ID, sendAmount); err != nil {
		t.Fatal(err)
	}

	// add a second wallet
	w2, err := wm.AddWallet(wallet.Wallet{Name: "test2"})
	if err != nil {
		t.Fatal(err)
	} else if err := wm.AddAddress(w2.ID, wallet.Address{Address: addr2}); err != nil {
		t.Fatal(err)
	}

	// wallet should have no balance since it hasn't been scanned
	if err := checkBalance(w2.ID, 0); err != nil {
		t.Fatal(err)
	}

	// rescan for the second wallet
	if err := wm.Scan(context.Background(), types.ChainIndex{}); err != nil {
		t.Fatal(err)
	} else if err := checkBalance(w2.ID, sendAmount); err != nil {
		t.Fatal(err)
	} else if err := checkBalance(w1.ID, sendAmount); err != nil {
		t.Fatal(err)
	}

	// add the first address to the second wallet
	if err := wm.AddAddress(w2.ID, wallet.Address{Address: addr1}); err != nil {
		t.Fatal(err)
	}
	// rescan shouldn't be necessary since the address was already scanned
	if err := checkBalance(w2.ID, network.GenesisState().SiafundCount()); err != nil {
		t.Fatal(err)
	}
}

func TestOrphans(t *testing.T) {
	pk := types.GeneratePrivateKey()
	addr := types.StandardUnlockHash(pk.PublicKey())

	log := zaptest.NewLogger(t)
	dir := t.TempDir()
	db, err := sqlite.OpenDatabase(filepath.Join(dir, "walletd.sqlite3"), log.Named("sqlite3"))
	if err != nil {
		t.Fatal(err)
	}
	defer db.Close()

	bdb, err := coreutils.OpenBoltChainDB(filepath.Join(dir, "consensus.db"))
	if err != nil {
		t.Fatal(err)
	}
	defer bdb.Close()

	network, genesisBlock := testV1Network(types.VoidAddress) // don't care about siafunds
	network.HardforkV2.AllowHeight = 200
	network.HardforkV2.RequireHeight = 201

	store, genesisState, err := chain.NewDBStore(bdb, network, genesisBlock)
	if err != nil {
		t.Fatal(err)
	}
	cm := chain.NewManager(store, genesisState)

	wm, err := wallet.NewManager(cm, db, wallet.WithLogger(log.Named("wallet")))
	if err != nil {
		t.Fatal(err)
	}
	defer wm.Close()

	w, err := wm.AddWallet(wallet.Wallet{Name: "test"})
	if err != nil {
		t.Fatal(err)
	} else if err := wm.AddAddress(w.ID, wallet.Address{Address: addr}); err != nil {
		t.Fatal(err)
	}

	expectedPayout := cm.TipState().BlockReward()
	maturityHeight := cm.TipState().MaturityHeight()
	// mine a block sending the payout to the wallet
	if err := cm.AddBlocks([]types.Block{mineBlock(cm.TipState(), nil, addr)}); err != nil {
		t.Fatal(err)
	}

	// mine until the maturity height
	for i := cm.TipState().Index.Height; i < maturityHeight+1; i++ {
		if err := cm.AddBlocks([]types.Block{mineBlock(cm.TipState(), nil, types.VoidAddress)}); err != nil {
			t.Fatal(err)
		}
	}
	waitForBlock(t, cm, db)

	assertBalance := func(siacoin, immature types.Currency) error {
		b, err := wm.WalletBalance(w.ID)
		if err != nil {
			return fmt.Errorf("failed to check balance: %w", err)
		} else if !b.ImmatureSiacoins.Equals(immature) {
			return fmt.Errorf("expected immature siacoin balance %v, got %v", immature, b.ImmatureSiacoins)
		} else if !b.Siacoins.Equals(siacoin) {
			return fmt.Errorf("expected siacoin balance %v, got %v", siacoin, b.Siacoins)
		}
		return nil
	}

	if err := assertBalance(expectedPayout, types.ZeroCurrency); err != nil {
		t.Fatal(err)
	}

	// check that a payout event was recorded
	events, err := wm.WalletEvents(w.ID, 0, 100)
	if err != nil {
		t.Fatal(err)
	} else if len(events) != 1 {
		t.Fatalf("expected 1 event, got %v", len(events))
	} else if events[0].Type != wallet.EventTypeMinerPayout {
		t.Fatalf("expected payout event, got %v", events[0].Type)
	}

	// check that the utxo was created
	utxos, err := wm.UnspentSiacoinOutputs(w.ID, 0, 100)
	if err != nil {
		t.Fatal(err)
	} else if len(utxos) != 1 {
		t.Fatalf("expected 1 output, got %v", len(utxos))
	} else if utxos[0].SiacoinOutput.Value.Cmp(expectedPayout) != 0 {
		t.Fatalf("expected %v, got %v", expectedPayout, utxos[0].SiacoinOutput.Value)
	} else if utxos[0].MaturityHeight != maturityHeight {
		t.Fatalf("expected %v, got %v", maturityHeight, utxos[0].MaturityHeight)
	}

	resetState := cm.TipState()

	// send a transaction that will be orphaned
	txn := types.Transaction{
		SiacoinInputs: []types.SiacoinInput{
			{
				ParentID:         types.SiacoinOutputID(utxos[0].ID),
				UnlockConditions: types.StandardUnlockConditions(pk.PublicKey()),
			},
		},
		SiacoinOutputs: []types.SiacoinOutput{
			{Address: types.VoidAddress, Value: expectedPayout.Div64(2)}, // send the other half to the void
			{Address: addr, Value: expectedPayout.Div64(2)},              // send half the payout back to the wallet
		},
		Signatures: []types.TransactionSignature{
			{
				ParentID:       utxos[0].ID,
				PublicKeyIndex: 0,
				CoveredFields:  types.CoveredFields{WholeTransaction: true},
			},
		},
	}
	sigHash := cm.TipState().WholeSigHash(txn, utxos[0].ID, 0, 0, nil)
	sig := pk.SignHash(sigHash)
	txn.Signatures[0].Signature = sig[:]

	// broadcast the transaction
	if _, err := cm.AddPoolTransactions([]types.Transaction{txn}); err != nil {
		t.Fatal(err)
	} else if err := cm.AddBlocks([]types.Block{mineBlock(cm.TipState(), []types.Transaction{txn}, types.VoidAddress)}); err != nil {
		t.Fatal(err)
	}
	waitForBlock(t, cm, db)

	if err := assertBalance(expectedPayout.Div64(2), types.ZeroCurrency); err != nil {
		t.Fatal(err)
	}

	// check that the transaction event was recorded
	events, err = wm.WalletEvents(w.ID, 0, 100)
	if err != nil {
		t.Fatal(err)
	} else if len(events) != 2 {
		t.Fatalf("expected 2 events, got %v", len(events))
	}

	// simulate an interrupted rescan by closing the wallet manager, resetting the
	// last scan index, and initializing a new wallet manager.
	if err := wm.Close(); err != nil {
		t.Fatal(err)
	} else if err := db.ResetLastIndex(); err != nil {
		t.Fatal(err)
	}

	// mine to trigger a reorg. The underlying store must properly revert the
	// orphaned blocks that will not be cleanly reverted since the rescan was
	// interrupted.
	var blocks []types.Block
	state := resetState
	for i := 0; i < 5; i++ {
		blocks = append(blocks, mineBlock(state, nil, types.VoidAddress))
		state.Index.ID = blocks[len(blocks)-1].ID()
		state.Index.Height++
	}
	if err := cm.AddBlocks(blocks); err != nil {
		t.Fatal(err)
	}

	wm, err = wallet.NewManager(cm, db, wallet.WithLogger(log.Named("wallet")))
	if err != nil {
		t.Fatal(err)
	}
	defer wm.Close()

	waitForBlock(t, cm, db)

	// check that the transaction was reverted
	if err := assertBalance(expectedPayout, types.ZeroCurrency); err != nil {
		t.Fatal(err)
	}

	// check that the transaction event was reverted
	events, err = wm.WalletEvents(w.ID, 0, 100)
	if err != nil {
		t.Fatal(err)
	} else if len(events) != 1 {
		t.Fatalf("expected 1 event, got %v", len(events))
	}

	// check that the utxo was reverted
	utxos, err = wm.UnspentSiacoinOutputs(w.ID, 0, 100)
	if err != nil {
		t.Fatal(err)
	} else if len(utxos) != 1 {
		t.Fatalf("expected 1 output, got %v", len(utxos))
	} else if !utxos[0].SiacoinOutput.Value.Equals(expectedPayout) {
		t.Fatalf("expected %v, got %v", expectedPayout, utxos[0].SiacoinOutput.Value)
	}
}

func TestFullIndex(t *testing.T) {
	pk := types.GeneratePrivateKey()
	addr := types.StandardUnlockHash(pk.PublicKey())

	pk2 := types.GeneratePrivateKey()
	addr2 := types.StandardUnlockHash(pk2.PublicKey())

	log := zaptest.NewLogger(t)
	dir := t.TempDir()
	db, err := sqlite.OpenDatabase(filepath.Join(dir, "walletd.sqlite3"), log.Named("sqlite3"))
	if err != nil {
		t.Fatal(err)
	}
	defer db.Close()

	bdb, err := coreutils.OpenBoltChainDB(filepath.Join(dir, "consensus.db"))
	if err != nil {
		t.Fatal(err)
	}
	defer bdb.Close()

	network, genesisBlock := testV2Network(addr2)
	store, genesisState, err := chain.NewDBStore(bdb, network, genesisBlock)
	if err != nil {
		t.Fatal(err)
	}
	cm := chain.NewManager(store, genesisState)

	wm, err := wallet.NewManager(cm, db, wallet.WithLogger(log.Named("wallet")), wallet.WithIndexMode(wallet.IndexModeFull))
	if err != nil {
		t.Fatal(err)
	}
	defer wm.Close()

	waitForBlock(t, cm, db)

	assertBalance := func(t *testing.T, address types.Address, siacoin, immature types.Currency, siafund uint64) {
		t.Helper()

		b, err := wm.AddressBalance(address)
		if err != nil {
			t.Fatal(err)
		} else if !b.ImmatureSiacoins.Equals(immature) {
			t.Fatalf("expected immature siacoin balance %v, got %v", immature, b.ImmatureSiacoins)
		} else if !b.Siacoins.Equals(siacoin) {
			t.Fatalf("expected siacoin balance %v, got %v", siacoin, b.Siacoins)
		} else if b.Siafunds != siafund {
			t.Fatalf("expected siafund balance %v, got %v", siafund, b.Siafunds)
		}
	}

	// check the events are empty for the first address
	if events, err := wm.AddressEvents(addr, 0, 100); err != nil {
		t.Fatal(err)
	} else if len(events) != 0 {
		t.Fatalf("expected 0 events, got %v", len(events))
	}

	// assert that the airdropped siafunds are on the second address
	assertBalance(t, addr2, types.ZeroCurrency, types.ZeroCurrency, cm.TipState().SiafundCount())
	// check the events for the air dropped siafunds
	if events, err := wm.AddressEvents(addr2, 0, 100); err != nil {
		t.Fatal(err)
	} else if len(events) != 1 {
		t.Fatalf("expected 1 event, got %v", len(events))
	} else if events[0].Type != wallet.EventTypeV1Transaction {
		t.Fatalf("expected transaction event, got %v", events[0].Type)
	}

	// mine a block and send the payout to the first address
	expectedBalance1 := cm.TipState().BlockReward()
	maturityHeight := cm.TipState().MaturityHeight()
	if err := cm.AddBlocks([]types.Block{mineBlock(cm.TipState(), nil, addr)}); err != nil {
		t.Fatal(err)
	}
	waitForBlock(t, cm, db)

	// check the payout was received
	if events, err := wm.AddressEvents(addr, 0, 100); err != nil {
		t.Fatal(err)
	} else if len(events) != 1 {
		t.Fatalf("expected 1 events, got %v", len(events))
	} else if events[0].Type != wallet.EventTypeMinerPayout {
		t.Fatalf("expected miner payout event, got %v", events[0].Type)
	}

	assertBalance(t, addr, types.ZeroCurrency, expectedBalance1, 0)

	// mine until the payout matures
	for i := cm.TipState().Index.Height; i < maturityHeight; i++ {
		if err := cm.AddBlocks([]types.Block{mineBlock(cm.TipState(), nil, types.VoidAddress)}); err != nil {
			t.Fatal(err)
		}
	}
	waitForBlock(t, cm, db)

	// check that the events did not change
	if events, err := wm.AddressEvents(addr, 0, 100); err != nil {
		t.Fatal(err)
	} else if len(events) != 1 {
		t.Fatalf("expected 1 events, got %v", len(events))
	} else if events[0].Type != wallet.EventTypeMinerPayout {
		t.Fatalf("expected miner payout event, got %v", events[0].Type)
	}

	assertBalance(t, addr, expectedBalance1, types.ZeroCurrency, 0)
	assertBalance(t, addr2, types.ZeroCurrency, types.ZeroCurrency, cm.TipState().SiafundCount())

	// send half siacoins to the second address
	utxos, err := wm.AddressSiacoinOutputs(addr, 0, 100)
	if err != nil {
		t.Fatal(err)
	}

	policy := types.PolicyTypeUnlockConditions(types.StandardUnlockConditions(pk.PublicKey()))
	txn := types.V2Transaction{
		SiacoinInputs: []types.V2SiacoinInput{
			{
				Parent: utxos[0],
				SatisfiedPolicy: types.SatisfiedPolicy{
					Policy: types.SpendPolicy{
						Type: policy,
					},
				},
			},
		},
		SiacoinOutputs: []types.SiacoinOutput{
			{Address: addr2, Value: utxos[0].SiacoinOutput.Value.Div64(2)},
			{Address: addr, Value: utxos[0].SiacoinOutput.Value.Div64(2)},
		},
	}
	txn.SiacoinInputs[0].SatisfiedPolicy.Signatures = []types.Signature{pk.SignHash(cm.TipState().InputSigHash(txn))}

	if err := cm.AddBlocks([]types.Block{mineV2Block(cm.TipState(), []types.V2Transaction{txn}, types.VoidAddress)}); err != nil {
		t.Fatal(err)
	}
	waitForBlock(t, cm, db)

	assertBalance(t, addr, expectedBalance1.Div64(2), types.ZeroCurrency, 0)
	assertBalance(t, addr2, expectedBalance1.Div64(2), types.ZeroCurrency, cm.TipState().SiafundCount())

	// check the events for the transaction
	if events, err := wm.AddressEvents(addr, 0, 100); err != nil {
		t.Fatal(err)
	} else if len(events) != 2 {
		t.Fatalf("expected 2 events, got %v", len(events))
	} else if events[0].Type != wallet.EventTypeV2Transaction {
		t.Fatalf("expected transaction event, got %v", events[0].Type)
	}

	// check the events for the second address
	if events, err := wm.AddressEvents(addr2, 0, 100); err != nil {
		t.Fatal(err)
	} else if len(events) != 2 {
		t.Fatalf("expected 2 event, got %v", len(events))
	} else if events[0].Type != wallet.EventTypeV2Transaction {
		t.Fatalf("expected transaction event, got %v", events[0].Type)
	}

	sf, err := wm.AddressSiafundOutputs(addr2, 0, 100)
	if err != nil {
		t.Fatal(err)
	}

	// send the siafunds to the first address
	policy = types.PolicyTypeUnlockConditions(types.StandardUnlockConditions(pk2.PublicKey()))
	txn = types.V2Transaction{
		SiafundInputs: []types.V2SiafundInput{
			{
				Parent: sf[0],
				SatisfiedPolicy: types.SatisfiedPolicy{
					Policy: types.SpendPolicy{
						Type: policy,
					},
				},
				ClaimAddress: addr2, // claim address shouldn't create an event since the value is 0
			},
		},
		SiafundOutputs: []types.SiafundOutput{
			{Address: addr, Value: sf[0].SiafundOutput.Value},
		},
	}
	txn.SiafundInputs[0].SatisfiedPolicy.Signatures = []types.Signature{pk2.SignHash(cm.TipState().InputSigHash(txn))}

	if err := cm.AddBlocks([]types.Block{mineV2Block(cm.TipState(), []types.V2Transaction{txn}, types.VoidAddress)}); err != nil {
		t.Fatal(err)
	}
	waitForBlock(t, cm, db)

	assertBalance(t, addr, expectedBalance1.Div64(2), types.ZeroCurrency, cm.TipState().SiafundCount())
	assertBalance(t, addr2, expectedBalance1.Div64(2), types.ZeroCurrency, 0)

	// check the events for the transaction
	if events, err := wm.AddressEvents(addr2, 0, 100); err != nil {
		t.Fatal(err)
	} else if len(events) != 4 {
		t.Fatalf("expected 4 events, got %v", len(events))
	} else if events[0].Type != wallet.EventTypeSiafundClaim {
		t.Fatalf("expected transaction event, got %v", events[0].Type)
	}

	// check the events for the first address
	if events, err := wm.AddressEvents(addr, 0, 100); err != nil {
		t.Fatal(err)
	} else if len(events) != 3 {
		t.Fatalf("expected 3 events, got %v", len(events))
	} else if events[0].Type != wallet.EventTypeV2Transaction {
		t.Fatalf("expected transaction event, got %v", events[0].Type)
	}
}

func TestEvents(t *testing.T) {
	pk := types.GeneratePrivateKey()
	addr := types.StandardUnlockHash(pk.PublicKey())

	pk2 := types.GeneratePrivateKey()
	addr2 := types.StandardUnlockHash(pk2.PublicKey())

	log := zaptest.NewLogger(t)
	dir := t.TempDir()
	db, err := sqlite.OpenDatabase(filepath.Join(dir, "walletd.sqlite3"), log.Named("sqlite3"))
	if err != nil {
		t.Fatal(err)
	}
	defer db.Close()

	bdb, err := coreutils.OpenBoltChainDB(filepath.Join(dir, "consensus.db"))
	if err != nil {
		t.Fatal(err)
	}
	defer bdb.Close()

	network, genesisBlock := testV2Network(addr2)
	store, genesisState, err := chain.NewDBStore(bdb, network, genesisBlock)
	if err != nil {
		t.Fatal(err)
	}
	cm := chain.NewManager(store, genesisState)

	wm, err := wallet.NewManager(cm, db, wallet.WithLogger(log.Named("wallet")), wallet.WithIndexMode(wallet.IndexModeFull))
	if err != nil {
		t.Fatal(err)
	}
	defer wm.Close()

	waitForBlock(t, cm, db)

	assertBalance := func(t *testing.T, address types.Address, siacoin, immature types.Currency, siafund uint64) {
		t.Helper()

		b, err := wm.AddressBalance(address)
		if err != nil {
			t.Fatal(err)
		} else if !b.ImmatureSiacoins.Equals(immature) {
			t.Fatalf("expected immature siacoin balance %v, got %v", immature, b.ImmatureSiacoins)
		} else if !b.Siacoins.Equals(siacoin) {
			t.Fatalf("expected siacoin balance %v, got %v", siacoin, b.Siacoins)
		} else if b.Siafunds != siafund {
			t.Fatalf("expected siafund balance %v, got %v", siafund, b.Siafunds)
		}
	}

	// check the events are empty for the first address
	if events, err := wm.AddressEvents(addr, 0, 100); err != nil {
		t.Fatal(err)
	} else if len(events) != 0 {
		t.Fatalf("expected 0 events, got %v", len(events))
	}

	// assert that the airdropped siafunds are on the second address
	assertBalance(t, addr2, types.ZeroCurrency, types.ZeroCurrency, cm.TipState().SiafundCount())
	// check the events for the air dropped siafunds
	if events, err := wm.AddressEvents(addr2, 0, 100); err != nil {
		t.Fatal(err)
	} else if len(events) != 1 {
		t.Fatalf("expected 1 event, got %v", len(events))
	} else if events[0].Type != wallet.EventTypeV1Transaction {
		t.Fatalf("expected transaction event, got %v", events[0].Type)
	}

	// mine a block and send the payout to the first address
	expectedBalance1 := cm.TipState().BlockReward()
	maturityHeight := cm.TipState().MaturityHeight()
	if err := cm.AddBlocks([]types.Block{mineBlock(cm.TipState(), nil, addr)}); err != nil {
		t.Fatal(err)
	}
	waitForBlock(t, cm, db)

	// check the payout was received
	if events, err := wm.AddressEvents(addr, 0, 100); err != nil {
		t.Fatal(err)
	} else if len(events) != 1 {
		t.Fatalf("expected 1 events, got %v", len(events))
	} else if events[0].Type != wallet.EventTypeMinerPayout {
		t.Fatalf("expected miner payout event, got %v", events[0].Type)
	} else if events2, err := wm.Events([]types.Hash256{events[0].ID}); err != nil {
		t.Fatalf("expected to get event: %v", err)
	} else if !reflect.DeepEqual(events2[0], events[0]) {
		t.Fatalf("expected event %v to match %v", events[0], events2)
	}

	assertBalance(t, addr, types.ZeroCurrency, expectedBalance1, 0)

	// mine until the payout matures
	for i := cm.TipState().Index.Height; i < maturityHeight; i++ {
		if err := cm.AddBlocks([]types.Block{mineBlock(cm.TipState(), nil, types.VoidAddress)}); err != nil {
			t.Fatal(err)
		}
	}
	waitForBlock(t, cm, db)

	// check that the events did not change
	if events, err := wm.AddressEvents(addr, 0, 100); err != nil {
		t.Fatal(err)
	} else if len(events) != 1 {
		t.Fatalf("expected 1 events, got %v", len(events))
	} else if events[0].Type != wallet.EventTypeMinerPayout {
		t.Fatalf("expected miner payout event, got %v", events[0].Type)
	}

	assertBalance(t, addr, expectedBalance1, types.ZeroCurrency, 0)
	assertBalance(t, addr2, types.ZeroCurrency, types.ZeroCurrency, cm.TipState().SiafundCount())

	// send half siacoins to the second address
	utxos, err := wm.AddressSiacoinOutputs(addr, 0, 100)
	if err != nil {
		t.Fatal(err)
	}

	policy := types.PolicyTypeUnlockConditions(types.StandardUnlockConditions(pk.PublicKey()))
	txn := types.V2Transaction{
		SiacoinInputs: []types.V2SiacoinInput{
			{
				Parent: utxos[0],
				SatisfiedPolicy: types.SatisfiedPolicy{
					Policy: types.SpendPolicy{
						Type: policy,
					},
				},
			},
		},
		SiacoinOutputs: []types.SiacoinOutput{
			{Address: addr2, Value: utxos[0].SiacoinOutput.Value.Div64(2)},
			{Address: addr, Value: utxos[0].SiacoinOutput.Value.Div64(2)},
		},
	}
	txn.SiacoinInputs[0].SatisfiedPolicy.Signatures = []types.Signature{pk.SignHash(cm.TipState().InputSigHash(txn))}

	if err := cm.AddBlocks([]types.Block{mineV2Block(cm.TipState(), []types.V2Transaction{txn}, types.VoidAddress)}); err != nil {
		t.Fatal(err)
	}
	waitForBlock(t, cm, db)

	assertBalance(t, addr, expectedBalance1.Div64(2), types.ZeroCurrency, 0)
	assertBalance(t, addr2, expectedBalance1.Div64(2), types.ZeroCurrency, cm.TipState().SiafundCount())

	// check the events for the transaction
	if events, err := wm.AddressEvents(addr, 0, 100); err != nil {
		t.Fatal(err)
	} else if len(events) != 2 {
		t.Fatalf("expected 2 events, got %v", len(events))
	} else if events[0].Type != wallet.EventTypeV2Transaction {
		t.Fatalf("expected transaction event, got %v", events[0].Type)
	} else if events2, err := wm.Events([]types.Hash256{events[0].ID}); err != nil {
		t.Fatalf("expected to get event: %v", err)
	} else if !reflect.DeepEqual(events2[0], events[0]) {
		t.Fatalf("expected event %v to match %v", events[0], events2)
	}

	// check the events for the second address
	if events, err := wm.AddressEvents(addr2, 0, 100); err != nil {
		t.Fatal(err)
	} else if len(events) != 2 {
		t.Fatalf("expected 2 event, got %v", len(events))
	} else if events[0].Type != wallet.EventTypeV2Transaction {
		t.Fatalf("expected transaction event, got %v", events[0].Type)
	} else if events2, err := wm.Events([]types.Hash256{events[0].ID}); err != nil {
		t.Fatalf("expected to get event: %v", err)
	} else if !reflect.DeepEqual(events2[0], events[0]) {
		t.Fatalf("expected event %v to match %v", events[0], events2)
	}

	sf, err := wm.AddressSiafundOutputs(addr2, 0, 100)
	if err != nil {
		t.Fatal(err)
	}

	// send the siafunds to the first address
	policy = types.PolicyTypeUnlockConditions(types.StandardUnlockConditions(pk2.PublicKey()))
	txn = types.V2Transaction{
		SiafundInputs: []types.V2SiafundInput{
			{
				Parent: sf[0],
				SatisfiedPolicy: types.SatisfiedPolicy{
					Policy: types.SpendPolicy{
						Type: policy,
					},
				},
				ClaimAddress: addr2, // claim address shouldn't create an event since the value is 0
			},
		},
		SiafundOutputs: []types.SiafundOutput{
			{Address: addr, Value: sf[0].SiafundOutput.Value},
		},
	}
	txn.SiafundInputs[0].SatisfiedPolicy.Signatures = []types.Signature{pk2.SignHash(cm.TipState().InputSigHash(txn))}

	if err := cm.AddBlocks([]types.Block{mineV2Block(cm.TipState(), []types.V2Transaction{txn}, types.VoidAddress)}); err != nil {
		t.Fatal(err)
	}
	waitForBlock(t, cm, db)

	assertBalance(t, addr, expectedBalance1.Div64(2), types.ZeroCurrency, cm.TipState().SiafundCount())
	assertBalance(t, addr2, expectedBalance1.Div64(2), types.ZeroCurrency, 0)

	// check the events for the transaction
	if events, err := wm.AddressEvents(addr2, 0, 100); err != nil {
		t.Fatal(err)
	} else if len(events) != 4 {
		t.Fatalf("expected 4 events, got %v", len(events))
	} else if events[0].Type != wallet.EventTypeSiafundClaim {
		t.Fatalf("expected transaction event, got %v", events[0].Type)
	} else if events2, err := wm.Events([]types.Hash256{events[0].ID}); err != nil {
		t.Fatalf("expected to get event: %v", err)
	} else if !reflect.DeepEqual(events2[0], events[0]) {
		t.Fatalf("expected event %v to match %v", events[0], events2)
	}

	// check the events for the first address
	if events, err := wm.AddressEvents(addr, 0, 100); err != nil {
		t.Fatal(err)
	} else if len(events) != 3 {
		t.Fatalf("expected 3 events, got %v", len(events))
	} else if events[0].Type != wallet.EventTypeV2Transaction {
		t.Fatalf("expected transaction event, got %v", events[0].Type)
	} else if events2, err := wm.Events([]types.Hash256{events[0].ID}); err != nil {
		t.Fatalf("expected to get event: %v", err)
	} else if !reflect.DeepEqual(events2[0], events[0]) {
		t.Fatalf("expected event %v to match %v", events[0], events2)
	}
}

func TestWalletUnconfirmedEvents(t *testing.T) {
	log := zaptest.NewLogger(t)
	dir := t.TempDir()
	db, err := sqlite.OpenDatabase(filepath.Join(dir, "walletd.sqlite3"), log.Named("sqlite3"))
	if err != nil {
		t.Fatal(err)
	}
	defer db.Close()

	bdb, err := coreutils.OpenBoltChainDB(filepath.Join(dir, "consensus.db"))
	if err != nil {
		t.Fatal(err)
	}
	defer bdb.Close()

	// mine a single payout to the wallet
	pk := types.GeneratePrivateKey()
	addr1 := types.StandardUnlockHash(pk.PublicKey())

	network, genesisBlock := testutil.Network()
	store, genesisState, err := chain.NewDBStore(bdb, network, genesisBlock)
	if err != nil {
		t.Fatal(err)
	}

	cm := chain.NewManager(store, genesisState)

	wm, err := wallet.NewManager(cm, db, wallet.WithLogger(log.Named("wallet")))
	if err != nil {
		t.Fatal(err)
	}
	defer wm.Close()

	// create a wallet with no addresses
	w1, err := wm.AddWallet(wallet.Wallet{Name: "test1"})
	if err != nil {
		t.Fatal(err)
	}

	// add the address to the wallet
	if err := wm.AddAddress(w1.ID, wallet.Address{Address: addr1}); err != nil {
		t.Fatal(err)
	}

	// mine a block sending the payout to the wallet
	b, ok := coreutils.MineBlock(cm, addr1, time.Minute)
	if !ok {
		t.Fatal("failed to mine block")
	} else if err := cm.AddBlocks([]types.Block{b}); err != nil {
		t.Fatal(err)
	}

	// mine until the payout matures
	maturityHeight := cm.TipState().MaturityHeight()
	for i := cm.TipState().Index.Height; i < maturityHeight; i++ {
		b, ok := coreutils.MineBlock(cm, types.VoidAddress, time.Minute)
		if !ok {
			t.Fatal("failed to mine block")
		} else if err := cm.AddBlocks([]types.Block{b}); err != nil {
			t.Fatal(err)
		}
	}

	utxos, err := wm.UnspentSiacoinOutputs(w1.ID, 0, 100)
	if err != nil {
		t.Fatal(err)
	} else if len(utxos) != 1 {
		t.Fatalf("expected 1 output, got %v", len(utxos))
	}

	// generate a second address to send the payout to
	pk2 := types.GeneratePrivateKey()
	addr2 := types.StandardUnlockHash(pk2.PublicKey())

	// create a transaction that splits the payout
	txn := types.Transaction{
		SiacoinInputs: []types.SiacoinInput{
			{
				ParentID:         types.SiacoinOutputID(utxos[0].ID),
				UnlockConditions: types.StandardUnlockConditions(pk.PublicKey()),
			},
		},
		SiacoinOutputs: []types.SiacoinOutput{
			{Address: addr2, Value: utxos[0].SiacoinOutput.Value.Div64(2)},
			{Address: addr1, Value: utxos[0].SiacoinOutput.Value.Div64(2)},
		},
		Signatures: []types.TransactionSignature{
			{
				ParentID:       utxos[0].ID,
				PublicKeyIndex: 0,
				CoveredFields:  types.CoveredFields{WholeTransaction: true},
			},
		},
	}
	sigHash := cm.TipState().WholeSigHash(txn, utxos[0].ID, 0, 0, nil)
	sig := pk.SignHash(sigHash)
	txn.Signatures[0].Signature = sig[:]

	// broadcast the transaction
	if _, err := cm.AddPoolTransactions([]types.Transaction{txn}); err != nil {
		t.Fatal(err)
	}

	// check that the unconfirmed event was recorded
	events, err := wm.WalletUnconfirmedEvents(w1.ID)
	if err != nil {
		t.Fatal(err)
	} else if len(events) != 1 {
		t.Fatalf("expected 1 event, got %v", len(events))
	} else if events[0].Type != wallet.EventTypeV1Transaction {
		t.Fatalf("expected unconfirmed event, got %v", events[0].Type)
	} else if len(events[0].Relevant) != 1 {
		t.Fatalf("expected 1 relevant address, got %v", len(events[0].Relevant))
	} else if events[0].Relevant[0] != addr1 {
		t.Fatalf("expected address %v, got %v", addr1, events[0].Relevant[0])
	}

	txnData := events[0].Data.(wallet.EventV1Transaction)
	if txnData.SpentSiacoinElements[0].ID != utxos[0].ID {
		t.Fatalf("expected siacoin output %v, got %v", utxos[0].ID, txnData.SpentSiacoinElements[0].ID)
	} else if txnData.SpentSiacoinElements[0].SiacoinOutput.Value != utxos[0].SiacoinOutput.Value {
		t.Fatalf("expected siacoin value %v, got %v", utxos[0].SiacoinOutput.Value, txnData.SpentSiacoinElements[0].SiacoinOutput.Value)
	}

	// add the second address to the wallet
	if err := wm.AddAddress(w1.ID, wallet.Address{Address: addr2}); err != nil {
		t.Fatal(err)
	}

	// check that the unconfirmed event's relevant addresses were updated
	events, err = wm.WalletUnconfirmedEvents(w1.ID)
	if err != nil {
		t.Fatal(err)
	} else if len(events) != 1 {
		t.Fatalf("expected 1 event, got %v", len(events))
	} else if len(events[0].Relevant) != 2 {
		t.Fatalf("expected 2 relevant addresses, got %v", len(events[0].Relevant))
	} else if events[0].Relevant[0] != addr1 {
		t.Fatalf("expected address %v, got %v", addr1, events[0].Relevant[0])
	} else if events[0].Relevant[1] != addr2 {
		t.Fatalf("expected address %v, got %v", addr2, events[0].Relevant[1])
	}

	// spend the ephemeral output
	ephemeralOutputID := txn.SiacoinOutputID(0)
	txn2 := types.Transaction{
		SiacoinInputs: []types.SiacoinInput{
			{
				ParentID:         ephemeralOutputID,
				UnlockConditions: types.StandardUnlockConditions(pk2.PublicKey()),
			},
		},
		SiacoinOutputs: []types.SiacoinOutput{
			{Address: types.VoidAddress, Value: txn.SiacoinOutputs[0].Value},
		},
		Signatures: []types.TransactionSignature{
			{
				ParentID:       types.Hash256(ephemeralOutputID),
				PublicKeyIndex: 0,
				CoveredFields:  types.CoveredFields{WholeTransaction: true},
			},
		},
	}
	sigHash = cm.TipState().WholeSigHash(txn2, txn2.Signatures[0].ParentID, 0, 0, nil)
	sig2 := pk2.SignHash(sigHash)
	txn2.Signatures[0].Signature = sig2[:]

	// broadcast the transaction
	if _, err := cm.AddPoolTransactions([]types.Transaction{txn, txn2}); err != nil {
		t.Fatal(err)
	}

	// check that the new unconfirmed event was recorded
	events, err = wm.WalletUnconfirmedEvents(w1.ID)
	if err != nil {
		t.Fatal(err)
	} else if len(events) != 2 {
		t.Fatalf("expected 2 event, got %v", len(events))
	} else if events[1].Type != wallet.EventTypeV1Transaction {
		t.Fatalf("expected unconfirmed event, got %v", events[0].Type)
	} else if len(events[1].Relevant) != 1 { // second event is only relevant to the second address
		t.Fatalf("expected 1 relevant addresses, got %v", len(events[1].Relevant))
	}

	txnData = events[1].Data.(wallet.EventV1Transaction)
	if txnData.SpentSiacoinElements[0].ID != types.Hash256(ephemeralOutputID) {
		t.Fatalf("expected siacoin output %v, got %v", ephemeralOutputID, txnData.SpentSiacoinElements[0].ID)
	} else if txnData.SpentSiacoinElements[0].SiacoinOutput.Value != txn.SiacoinOutputs[0].Value {
		t.Fatalf("expected siacoin value %v, got %v", utxos[0].SiacoinOutput.Value, txnData.SpentSiacoinElements[0].SiacoinOutput.Value)
	}

	// mine the transactions
	b, ok = coreutils.MineBlock(cm, types.VoidAddress, time.Minute)
	if !ok {
		t.Fatal("failed to mine block")
	} else if err := cm.AddBlocks([]types.Block{b}); err != nil {
		t.Fatal(err)
	}

	// check that the unconfirmed events were removed
	events, err = wm.WalletUnconfirmedEvents(w1.ID)
	if err != nil {
		t.Fatal(err)
	} else if len(events) != 0 {
		t.Fatalf("expected 0 event, got %v", len(events))
	}
}

func TestAddressUnconfirmedEvents(t *testing.T) {
	log := zaptest.NewLogger(t)
	dir := t.TempDir()
	db, err := sqlite.OpenDatabase(filepath.Join(dir, "walletd.sqlite3"), log.Named("sqlite3"))
	if err != nil {
		t.Fatal(err)
	}
	defer db.Close()

	bdb, err := coreutils.OpenBoltChainDB(filepath.Join(dir, "consensus.db"))
	if err != nil {
		t.Fatal(err)
	}
	defer bdb.Close()

	// mine a single payout to the wallet
	pk := types.GeneratePrivateKey()
	addr1 := types.StandardUnlockHash(pk.PublicKey())

	network, genesisBlock := testutil.Network()
	store, genesisState, err := chain.NewDBStore(bdb, network, genesisBlock)
	if err != nil {
		t.Fatal(err)
	}

	cm := chain.NewManager(store, genesisState)

	wm, err := wallet.NewManager(cm, db, wallet.WithLogger(log.Named("wallet")))
	if err != nil {
		t.Fatal(err)
	}
	defer wm.Close()

	// create a wallet with no addresses
	w1, err := wm.AddWallet(wallet.Wallet{Name: "test1"})
	if err != nil {
		t.Fatal(err)
	}

	// add the address to the wallet
	if err := wm.AddAddress(w1.ID, wallet.Address{Address: addr1}); err != nil {
		t.Fatal(err)
	}

	// mine a block sending the payout to the wallet
	b, ok := coreutils.MineBlock(cm, addr1, time.Minute)
	if !ok {
		t.Fatal("failed to mine block")
	} else if err := cm.AddBlocks([]types.Block{b}); err != nil {
		t.Fatal(err)
	}

	// mine until the payout matures
	maturityHeight := cm.TipState().MaturityHeight()
	for i := cm.TipState().Index.Height; i < maturityHeight; i++ {
		b, ok := coreutils.MineBlock(cm, types.VoidAddress, time.Minute)
		if !ok {
			t.Fatal("failed to mine block")
		} else if err := cm.AddBlocks([]types.Block{b}); err != nil {
			t.Fatal(err)
		}
	}

	utxos, err := wm.UnspentSiacoinOutputs(w1.ID, 0, 100)
	if err != nil {
		t.Fatal(err)
	} else if len(utxos) != 1 {
		t.Fatalf("expected 1 output, got %v", len(utxos))
	}

	// generate a second address to send the payout to
	pk2 := types.GeneratePrivateKey()
	addr2 := types.StandardUnlockHash(pk2.PublicKey())

	// create a transaction that splits the payout
	txn := types.Transaction{
		SiacoinInputs: []types.SiacoinInput{
			{
				ParentID:         types.SiacoinOutputID(utxos[0].ID),
				UnlockConditions: types.StandardUnlockConditions(pk.PublicKey()),
			},
		},
		SiacoinOutputs: []types.SiacoinOutput{
			{Address: addr2, Value: utxos[0].SiacoinOutput.Value.Div64(2)},
			{Address: addr1, Value: utxos[0].SiacoinOutput.Value.Div64(2)},
		},
		Signatures: []types.TransactionSignature{
			{
				ParentID:       utxos[0].ID,
				PublicKeyIndex: 0,
				CoveredFields:  types.CoveredFields{WholeTransaction: true},
			},
		},
	}
	sigHash := cm.TipState().WholeSigHash(txn, utxos[0].ID, 0, 0, nil)
	sig := pk.SignHash(sigHash)
	txn.Signatures[0].Signature = sig[:]

	// broadcast the transaction
	if _, err := cm.AddPoolTransactions([]types.Transaction{txn}); err != nil {
		t.Fatal(err)
	}

	// check that the unconfirmed event was recorded
	events, err := wm.AddressUnconfirmedEvents(addr1)
	if err != nil {
		t.Fatal(err)
	} else if len(events) != 1 {
		t.Fatalf("expected 1 event, got %v", len(events))
	} else if events[0].Type != wallet.EventTypeV1Transaction {
		t.Fatalf("expected unconfirmed event, got %v", events[0].Type)
	} else if len(events[0].Relevant) != 1 {
		t.Fatalf("expected 1 relevant address, got %v", len(events[0].Relevant))
	} else if events[0].Relevant[0] != addr1 {
		t.Fatalf("expected address %v, got %v", addr1, events[0].Relevant[0])
	}

	txnData := events[0].Data.(wallet.EventV1Transaction)
	if txnData.SpentSiacoinElements[0].ID != utxos[0].ID {
		t.Fatalf("expected siacoin output %v, got %v", utxos[0].ID, txnData.SpentSiacoinElements[0].ID)
	} else if txnData.SpentSiacoinElements[0].SiacoinOutput.Value != utxos[0].SiacoinOutput.Value {
		t.Fatalf("expected siacoin value %v, got %v", utxos[0].SiacoinOutput.Value, txnData.SpentSiacoinElements[0].SiacoinOutput.Value)
	}

	// add the second address to the wallet
	if err := wm.AddAddress(w1.ID, wallet.Address{Address: addr2}); err != nil {
		t.Fatal(err)
	}

	// check that the address now shows an unconfirmed event
	events, err = wm.AddressUnconfirmedEvents(addr2)
	if err != nil {
		t.Fatal(err)
	} else if len(events) != 1 {
		t.Fatalf("expected 1 event, got %v", len(events))
	} else if len(events[0].Relevant) != 1 {
		t.Fatalf("expected 1 relevant addresses, got %v", len(events[0].Relevant))
	} else if events[0].Relevant[0] != addr2 {
		t.Fatalf("expected address %v, got %v", addr2, events[0].Relevant[1])
	}

	// spend the ephemeral output
	ephemeralOutputID := txn.SiacoinOutputID(0)
	txn2 := types.Transaction{
		SiacoinInputs: []types.SiacoinInput{
			{
				ParentID:         ephemeralOutputID,
				UnlockConditions: types.StandardUnlockConditions(pk2.PublicKey()),
			},
		},
		SiacoinOutputs: []types.SiacoinOutput{
			{Address: types.VoidAddress, Value: txn.SiacoinOutputs[0].Value},
		},
		Signatures: []types.TransactionSignature{
			{
				ParentID:       types.Hash256(ephemeralOutputID),
				PublicKeyIndex: 0,
				CoveredFields:  types.CoveredFields{WholeTransaction: true},
			},
		},
	}

	sigHash = cm.TipState().WholeSigHash(txn2, txn2.Signatures[0].ParentID, 0, 0, nil)
	sig2 := pk2.SignHash(sigHash)
	txn2.Signatures[0].Signature = sig2[:]

	// broadcast the transaction
	if _, err := cm.AddPoolTransactions([]types.Transaction{txn, txn2}); err != nil {
		t.Fatal(err)
	}

	// check that the first address still shows only one unconfirmed event
	events, err = wm.AddressUnconfirmedEvents(addr1)
	if err != nil {
		t.Fatal(err)
	} else if len(events) != 1 {
		t.Fatalf("expected 1 event, got %v", len(events))
	}

	// check that the second address now shows two unconfirmed events
	events, err = wm.AddressUnconfirmedEvents(addr2)
	if err != nil {
		t.Fatal(err)
	} else if len(events) != 2 {
		t.Fatalf("expected 2 event, got %v", len(events))
	} else if events[1].Type != wallet.EventTypeV1Transaction {
		t.Fatalf("expected unconfirmed event, got %v", events[0].Type)
	} else if len(events[1].Relevant) != 1 { // second event is only relevant to the second address
		t.Fatalf("expected 1 relevant addresses, got %v", len(events[1].Relevant))
	} else if events[1].Relevant[0] != addr2 {
		t.Fatalf("expected address %v, got %v", addr2, events[1].Relevant[0])
	}

	txnData = events[1].Data.(wallet.EventV1Transaction)
	if txnData.SpentSiacoinElements[0].ID != types.Hash256(ephemeralOutputID) {
		t.Fatalf("expected siacoin output %v, got %v", ephemeralOutputID, txnData.SpentSiacoinElements[0].ID)
	} else if txnData.SpentSiacoinElements[0].SiacoinOutput.Value != txn.SiacoinOutputs[0].Value {
		t.Fatalf("expected siacoin value %v, got %v", utxos[0].SiacoinOutput.Value, txnData.SpentSiacoinElements[0].SiacoinOutput.Value)
	}

	// mine the transactions
	b, ok = coreutils.MineBlock(cm, types.VoidAddress, time.Minute)
	if !ok {
		t.Fatal("failed to mine block")
	} else if err := cm.AddBlocks([]types.Block{b}); err != nil {
		t.Fatal(err)
	}

	// check that the unconfirmed events were removed
	events, err = wm.AddressUnconfirmedEvents(addr1)
	if err != nil {
		t.Fatal(err)
	} else if len(events) != 0 {
		t.Fatalf("expected 0 event, got %v", len(events))
	}

	events, err = wm.AddressUnconfirmedEvents(addr2)
	if err != nil {
		t.Fatal(err)
	} else if len(events) != 0 {
		t.Fatalf("expected 0 event, got %v", len(events))
	}
}

func TestV2(t *testing.T) {
	pk := types.GeneratePrivateKey()
	addr := types.StandardUnlockHash(pk.PublicKey())

	log := zaptest.NewLogger(t)
	dir := t.TempDir()
	db, err := sqlite.OpenDatabase(filepath.Join(dir, "walletd.sqlite3"), log.Named("sqlite3"))
	if err != nil {
		t.Fatal(err)
	}
	defer db.Close()

	bdb, err := coreutils.OpenBoltChainDB(filepath.Join(dir, "consensus.db"))
	if err != nil {
		t.Fatal(err)
	}
	defer bdb.Close()

	network, genesisBlock := testV2Network(types.VoidAddress) // don't care about siafunds

	store, genesisState, err := chain.NewDBStore(bdb, network, genesisBlock)
	if err != nil {
		t.Fatal(err)
	}

	cm := chain.NewManager(store, genesisState)
	wm, err := wallet.NewManager(cm, db, wallet.WithLogger(log.Named("wallet")))
	if err != nil {
		t.Fatal(err)
	}
	defer wm.Close()

	w, err := wm.AddWallet(wallet.Wallet{Name: "test"})
	if err != nil {
		t.Fatal(err)
	} else if err := wm.AddAddress(w.ID, wallet.Address{Address: addr}); err != nil {
		t.Fatal(err)
	}

	expectedPayout := cm.TipState().BlockReward()
	// mine a block sending the payout to the wallet
	if err := cm.AddBlocks([]types.Block{mineBlock(cm.TipState(), nil, addr)}); err != nil {
		t.Fatal(err)
	}
	waitForBlock(t, cm, db)

	// check that the payout was received
	balance, err := db.AddressBalance(addr)
	if err != nil {
		t.Fatal(err)
	} else if !balance.ImmatureSiacoins.Equals(expectedPayout) {
		t.Fatalf("expected %v, got %v", expectedPayout, balance.ImmatureSiacoins)
	}

	// check that a payout event was recorded
	events, err := wm.WalletEvents(w.ID, 0, 100)
	if err != nil {
		t.Fatal(err)
	} else if len(events) != 1 {
		t.Fatalf("expected 1 event, got %v", len(events))
	} else if events[0].Type != wallet.EventTypeMinerPayout {
		t.Fatalf("expected payout event, got %v", events[0].Type)
	}

	// mine until the payout matures
	maturityHeight := cm.TipState().MaturityHeight() + 1
	for i := cm.TipState().Index.Height; i < maturityHeight; i++ {
		if err := cm.AddBlocks([]types.Block{mineBlock(cm.TipState(), nil, types.VoidAddress)}); err != nil {
			t.Fatal(err)
		}
	}
	waitForBlock(t, cm, db)

	// create a v2 transaction that spends the matured payout
	utxos, err := wm.UnspentSiacoinOutputs(w.ID, 0, 100)
	if err != nil {
		t.Fatal(err)
	}

	sce := utxos[0]
	policy := types.PolicyTypeUnlockConditions(types.StandardUnlockConditions(pk.PublicKey()))
	txn := types.V2Transaction{
		SiacoinInputs: []types.V2SiacoinInput{{
			Parent: sce,
			SatisfiedPolicy: types.SatisfiedPolicy{
				Policy: types.SpendPolicy{Type: policy},
			},
		}},
		SiacoinOutputs: []types.SiacoinOutput{
			{Address: types.VoidAddress, Value: sce.SiacoinOutput.Value.Sub(types.Siacoins(100))},
			{Address: addr, Value: types.Siacoins(100)},
		},
	}
	txn.SiacoinInputs[0].SatisfiedPolicy.Signatures = []types.Signature{pk.SignHash(cm.TipState().InputSigHash(txn))}

	if err := cm.AddBlocks([]types.Block{mineV2Block(cm.TipState(), []types.V2Transaction{txn}, types.VoidAddress)}); err != nil {
		t.Fatal(err)
	}
	waitForBlock(t, cm, db)

	// check that the change was received
	balance, err = wm.AddressBalance(addr)
	if err != nil {
		t.Fatal(err)
	} else if !balance.Siacoins.Equals(types.Siacoins(100)) {
		t.Fatalf("expected %v, got %v", expectedPayout, balance.ImmatureSiacoins)
	}

	// check that a transaction event was recorded
	events, err = wm.WalletEvents(w.ID, 0, 100)
	if err != nil {
		t.Fatal(err)
	} else if len(events) != 2 {
		t.Fatalf("expected 2 events, got %v", len(events))
	} else if events[0].Type != wallet.EventTypeV2Transaction {
		t.Fatalf("expected transaction event, got %v", events[0].Type)
	} else if events[0].Relevant[0] != addr {
		t.Fatalf("expected address %v, got %v", addr, events[0].Relevant[0])
	}
}

func TestScanV2(t *testing.T) {
	log := zaptest.NewLogger(t)
	dir := t.TempDir()
	db, err := sqlite.OpenDatabase(filepath.Join(dir, "walletd.sqlite3"), log.Named("sqlite3"))
	if err != nil {
		t.Fatal(err)
	}
	defer db.Close()

	bdb, err := coreutils.OpenBoltChainDB(filepath.Join(dir, "consensus.db"))
	if err != nil {
		t.Fatal(err)
	}
	defer bdb.Close()

	// mine a single payout to the wallet
	pk := types.GeneratePrivateKey()
	addr := types.StandardUnlockHash(pk.PublicKey())

	network, genesisBlock := testV2Network(addr)
	store, genesisState, err := chain.NewDBStore(bdb, network, genesisBlock)
	if err != nil {
		t.Fatal(err)
	}

	cm := chain.NewManager(store, genesisState)

	wm, err := wallet.NewManager(cm, db, wallet.WithLogger(log.Named("wallet")))
	if err != nil {
		t.Fatal(err)
	}
	defer wm.Close()

	pk2 := types.GeneratePrivateKey()
	addr2 := types.StandardUnlockHash(pk2.PublicKey())

	// create a wallet with no addresses
	w, err := wm.AddWallet(wallet.Wallet{Name: "test"})
	if err != nil {
		t.Fatal(err)
	}

	// add the address to the wallet
	if err := wm.AddAddress(w.ID, wallet.Address{Address: addr}); err != nil {
		t.Fatal(err)
	}
	// rescan to get the genesis Siafund state
	if err := wm.Scan(context.Background(), types.ChainIndex{}); err != nil {
		t.Fatal(err)
	}

	checkBalance := func(siacoin, immature types.Currency) error {
		waitForBlock(t, cm, db)

		// note: the siafund balance is currently hardcoded to the number of
		// siafunds in genesis. If we ever modify this test to also spend
		// siafunds, this will need to be updated.
		b, err := wm.WalletBalance(w.ID)
		if err != nil {
			return fmt.Errorf("failed to check balance: %w", err)
		} else if !b.Siacoins.Equals(siacoin) {
			return fmt.Errorf("expected siacoin balance %v, got %v", siacoin, b.Siacoins)
		} else if !b.ImmatureSiacoins.Equals(immature) {
			return fmt.Errorf("expected immature siacoin balance %v, got %v", immature, b.ImmatureSiacoins)
		} else if b.Siafunds != network.GenesisState().SiafundCount() {
			return fmt.Errorf("expected siafund balance %v, got %v", network.GenesisState().SiafundCount(), b.Siafunds)
		}
		return nil
	}

	// check that the wallet has no balance
	if err := checkBalance(types.ZeroCurrency, types.ZeroCurrency); err != nil {
		t.Fatal(err)
	}

	expectedBalance1 := cm.TipState().BlockReward()
	// mine a block to fund the first address
	if b, ok := coreutils.MineBlock(cm, addr, 5*time.Second); !ok {
		t.Fatal("failed to mine block")
	} else if err := cm.AddBlocks([]types.Block{b}); err != nil {
		t.Fatal(err)
	}

	// mine a block to fund the second address
	expectedBalance2 := cm.TipState().BlockReward()
	if b, ok := coreutils.MineBlock(cm, addr2, 5*time.Second); !ok {
		t.Fatal("failed to mine block")
	} else if err := cm.AddBlocks([]types.Block{b}); err != nil {
		t.Fatal(err)
	}

	// check that the wallet has one immature payout
	if err := checkBalance(types.ZeroCurrency, expectedBalance1); err != nil {
		t.Fatal(err)
	}

	// mine until the first payout matures
	for i := cm.Tip().Height; i < genesisState.MaturityHeight(); i++ {
		if b, ok := coreutils.MineBlock(cm, types.VoidAddress, 5*time.Second); !ok {
			t.Fatal("failed to mine block")
		} else if err := cm.AddBlocks([]types.Block{b}); err != nil {
			t.Fatal(err)
		}
	}

	// check that the wallet balance has matured
	if err := checkBalance(expectedBalance1, types.ZeroCurrency); err != nil {
		t.Fatal(err)
	}

	// scan for changes
	if err := wm.Scan(context.Background(), types.ChainIndex{}); err != nil {
		t.Fatal(err)
	}

	// check that the wallet balance did not change
	if err := checkBalance(expectedBalance1, types.ZeroCurrency); err != nil {
		t.Fatal(err)
	}

	// add the second address to the wallet
	if err := wm.AddAddress(w.ID, wallet.Address{Address: addr2}); err != nil {
		t.Fatal(err)
	} else if err := checkBalance(expectedBalance1, types.ZeroCurrency); err != nil {
		t.Fatal(err)
	}

	// scan for changes
	if err := wm.Scan(context.Background(), types.ChainIndex{}); err != nil {
		t.Fatal(err)
	}

	if err := checkBalance(expectedBalance1, expectedBalance2); err != nil {
		t.Fatal(err)
	}

	// mine a block to mature the second payout
	if b, ok := coreutils.MineBlock(cm, types.VoidAddress, 5*time.Second); !ok {
		t.Fatal("failed to mine block")
	} else if err := cm.AddBlocks([]types.Block{b}); err != nil {
		t.Fatal(err)
	}

	// check that the wallet balance has matured
	if err := checkBalance(expectedBalance1.Add(expectedBalance2), types.ZeroCurrency); err != nil {
		t.Fatal(err)
	}

	// sanity check
	if err := wm.Scan(context.Background(), types.ChainIndex{}); err != nil {
		t.Fatal(err)
	}

	// check that the wallet balance has matured
	if err := checkBalance(expectedBalance1.Add(expectedBalance2), types.ZeroCurrency); err != nil {
		t.Fatal(err)
	}

	utxos, err := wm.AddressSiacoinOutputs(addr, 0, 100)
	if err != nil {
		t.Fatal(err)
	}

	// spend the payout
	sce := utxos[0]
	policy := types.PolicyTypeUnlockConditions(types.StandardUnlockConditions(pk.PublicKey()))
	txn := types.V2Transaction{
		SiacoinInputs: []types.V2SiacoinInput{{
			Parent: sce,
			SatisfiedPolicy: types.SatisfiedPolicy{
				Policy: types.SpendPolicy{Type: policy},
			},
		}},
		SiacoinOutputs: []types.SiacoinOutput{
			{Address: types.VoidAddress, Value: sce.SiacoinOutput.Value},
		},
	}
	txn.SiacoinInputs[0].SatisfiedPolicy.Signatures = []types.Signature{pk.SignHash(cm.TipState().InputSigHash(txn))}

	if err := cm.AddBlocks([]types.Block{mineV2Block(cm.TipState(), []types.V2Transaction{txn}, types.VoidAddress)}); err != nil {
		t.Fatal(err)
	}
	waitForBlock(t, cm, db)

	// check that the first address has a balance of zero
	if err := checkBalance(expectedBalance2, types.ZeroCurrency); err != nil {
		t.Fatal(err)
	}
}

func TestReorgV2(t *testing.T) {
	pk := types.GeneratePrivateKey()
	addr := types.StandardUnlockHash(pk.PublicKey())

	log := zaptest.NewLogger(t)
	dir := t.TempDir()
	db, err := sqlite.OpenDatabase(filepath.Join(dir, "walletd.sqlite3"), log.Named("sqlite3"))
	if err != nil {
		t.Fatal(err)
	}
	defer db.Close()

	bdb, err := coreutils.OpenBoltChainDB(filepath.Join(dir, "consensus.db"))
	if err != nil {
		t.Fatal(err)
	}
	defer bdb.Close()

	network, genesisBlock := testV2Network(types.VoidAddress) // don't care about siafunds

	store, genesisState, err := chain.NewDBStore(bdb, network, genesisBlock)
	if err != nil {
		t.Fatal(err)
	}
	cm := chain.NewManager(store, genesisState)

	wm, err := wallet.NewManager(cm, db, wallet.WithLogger(log.Named("wallet")))
	if err != nil {
		t.Fatal(err)
	}
	defer wm.Close()

	w, err := wm.AddWallet(wallet.Wallet{Name: "test"})
	if err != nil {
		t.Fatal(err)
	} else if err := wm.AddAddress(w.ID, wallet.Address{Address: addr}); err != nil {
		t.Fatal(err)
	}

	expectedPayout := cm.TipState().BlockReward()
	// mine a block sending the payout to the wallet
	if err := cm.AddBlocks([]types.Block{mineBlock(cm.TipState(), nil, addr)}); err != nil {
		t.Fatal(err)
	}
	waitForBlock(t, cm, db)

	assertBalance := func(siacoin, immature types.Currency) error {
		b, err := wm.WalletBalance(w.ID)
		if err != nil {
			return fmt.Errorf("failed to check balance: %w", err)
		} else if !b.Siacoins.Equals(siacoin) {
			return fmt.Errorf("expected siacoin balance %v, got %v", siacoin, b.Siacoins)
		} else if !b.ImmatureSiacoins.Equals(immature) {
			return fmt.Errorf("expected immature siacoin balance %v, got %v", immature, b.ImmatureSiacoins)
		}
		return nil
	}

	if err := assertBalance(types.ZeroCurrency, expectedPayout); err != nil {
		t.Fatal(err)
	}

	// check that a payout event was recorded
	events, err := wm.WalletEvents(w.ID, 0, 100)
	if err != nil {
		t.Fatal(err)
	} else if len(events) != 1 {
		t.Fatalf("expected 1 event, got %v", len(events))
	} else if events[0].Type != wallet.EventTypeMinerPayout {
		t.Fatalf("expected payout event, got %v", events[0].Type)
	}

	// check that the utxo has not matured
	utxos, err := wm.UnspentSiacoinOutputs(w.ID, 0, 100)
	if err != nil {
		t.Fatal(err)
	} else if len(utxos) != 0 {
		t.Fatalf("expected no outputs, got %v", len(utxos))
	}

	// mine to trigger a reorg
	var blocks []types.Block
	state := genesisState
	for i := 0; i < 10; i++ {
		block := mineBlock(state, nil, types.VoidAddress)
		blocks = append(blocks, block)
		state.Index.ID = block.ID()
		state.Index.Height++
	}
	if err := cm.AddBlocks(blocks); err != nil {
		t.Fatal(err)
	}
	waitForBlock(t, cm, db)

	// check that the balance was reverted
	if err := assertBalance(types.ZeroCurrency, types.ZeroCurrency); err != nil {
		t.Fatal(err)
	}

	// check that the payout event was reverted
	events, err = wm.WalletEvents(w.ID, 0, 100)
	if err != nil {
		t.Fatal(err)
	} else if len(events) != 0 {
		t.Fatalf("expected 0 events, got %v", len(events))
	}

	// check that the utxo was removed
	utxos, err = wm.UnspentSiacoinOutputs(w.ID, 0, 100)
	if err != nil {
		t.Fatal(err)
	} else if len(utxos) != 0 {
		t.Fatalf("expected 0 outputs, got %v", len(utxos))
	}

	// mine a new payout
	expectedPayout = cm.TipState().BlockReward()
	maturityHeight := cm.TipState().MaturityHeight()
	if err := cm.AddBlocks([]types.Block{mineBlock(cm.TipState(), nil, addr)}); err != nil {
		t.Fatal(err)
	}
	waitForBlock(t, cm, db)

	// check that the payout was received
	if err := assertBalance(types.ZeroCurrency, expectedPayout); err != nil {
		t.Fatal(err)
	}

	// check that a payout event was recorded
	events, err = wm.WalletEvents(w.ID, 0, 100)
	if err != nil {
		t.Fatal(err)
	} else if len(events) != 1 {
		t.Fatalf("expected 1 event, got %v", len(events))
	} else if events[0].Type != wallet.EventTypeMinerPayout {
		t.Fatalf("expected payout event, got %v", events[0].Type)
	}

	// check that the utxo has not matured
	utxos, err = wm.UnspentSiacoinOutputs(w.ID, 0, 100)
	if err != nil {
		t.Fatal(err)
	} else if len(utxos) != 0 {
		t.Fatalf("expected no outputs, got %v", len(utxos))
	}

	// mine until the payout matures
	var prevState consensus.State
	for i := cm.TipState().Index.Height; i < maturityHeight+1; i++ {
		if err := cm.AddBlocks([]types.Block{mineBlock(cm.TipState(), nil, types.VoidAddress)}); err != nil {
			t.Fatal(err)
		}
		if i == maturityHeight-5 {
			prevState = cm.TipState()
		}
	}
	waitForBlock(t, cm, db)

	// check that the balance was updated
	if err := assertBalance(expectedPayout, types.ZeroCurrency); err != nil {
		t.Fatal(err)
	}

	// reorg the last few blocks to re-mature the payout
	blocks = nil
	state = prevState
	for i := 0; i < 10; i++ {
		blocks = append(blocks, mineBlock(state, nil, types.VoidAddress))
		state.Index.ID = blocks[len(blocks)-1].ID()
		state.Index.Height++
	}
	if err := cm.AddBlocks(blocks); err != nil {
		t.Fatal(err)
	}
	waitForBlock(t, cm, db)

	// check that the balance is correct
	if err := assertBalance(expectedPayout, types.ZeroCurrency); err != nil {
		t.Fatal(err)
	}

	// check that only the single utxo still exists
	utxos, err = wm.UnspentSiacoinOutputs(w.ID, 0, 100)
	if err != nil {
		t.Fatal(err)
	} else if len(utxos) != 1 {
		t.Fatalf("expected 1 output, got %v", len(utxos))
	} else if utxos[0].SiacoinOutput.Value.Cmp(expectedPayout) != 0 {
		t.Fatalf("expected %v, got %v", expectedPayout, utxos[0].SiacoinOutput.Value)
	} else if utxos[0].MaturityHeight != maturityHeight {
		t.Fatalf("expected %v, got %v", maturityHeight, utxos[0].MaturityHeight)
	}

	// spend the payout
	sce := utxos[0]
	policy := types.PolicyTypeUnlockConditions(types.StandardUnlockConditions(pk.PublicKey()))
	txn := types.V2Transaction{
		SiacoinInputs: []types.V2SiacoinInput{{
			Parent: sce,
			SatisfiedPolicy: types.SatisfiedPolicy{
				Policy: types.SpendPolicy{Type: policy},
			},
		}},
		SiacoinOutputs: []types.SiacoinOutput{
			{Address: types.VoidAddress, Value: sce.SiacoinOutput.Value},
		},
	}
	txn.SiacoinInputs[0].SatisfiedPolicy.Signatures = []types.Signature{pk.SignHash(cm.TipState().InputSigHash(txn))}

	if err := cm.AddBlocks([]types.Block{mineV2Block(cm.TipState(), []types.V2Transaction{txn}, types.VoidAddress)}); err != nil {
		t.Fatal(err)
	}
	waitForBlock(t, cm, db)

	// check that the balance is correct
	if err := assertBalance(types.ZeroCurrency, types.ZeroCurrency); err != nil {
		t.Fatal(err)
	}

	// check that all UTXOs have been spent
	utxos, err = wm.UnspentSiacoinOutputs(w.ID, 0, 100)
	if err != nil {
		t.Fatal(err)
	} else if len(utxos) != 0 {
		t.Fatalf("expected 0 output, got %v", len(utxos))
	}
}

func TestOrphansV2(t *testing.T) {
	pk := types.GeneratePrivateKey()
	addr := types.StandardUnlockHash(pk.PublicKey())

	log := zaptest.NewLogger(t)
	dir := t.TempDir()
	db, err := sqlite.OpenDatabase(filepath.Join(dir, "walletd.sqlite3"), log.Named("sqlite3"))
	if err != nil {
		t.Fatal(err)
	}
	defer db.Close()

	bdb, err := coreutils.OpenBoltChainDB(filepath.Join(dir, "consensus.db"))
	if err != nil {
		t.Fatal(err)
	}
	defer bdb.Close()

	network, genesisBlock := testV2Network(types.VoidAddress) // don't care about siafunds
	store, genesisState, err := chain.NewDBStore(bdb, network, genesisBlock)
	if err != nil {
		t.Fatal(err)
	}
	cm := chain.NewManager(store, genesisState)

	wm, err := wallet.NewManager(cm, db, wallet.WithLogger(log.Named("wallet")))
	if err != nil {
		t.Fatal(err)
	}
	defer wm.Close()

	w, err := wm.AddWallet(wallet.Wallet{Name: "test"})
	if err != nil {
		t.Fatal(err)
	} else if err := wm.AddAddress(w.ID, wallet.Address{Address: addr}); err != nil {
		t.Fatal(err)
	}

	expectedPayout := cm.TipState().BlockReward()
	maturityHeight := cm.TipState().MaturityHeight()
	// mine a block sending the payout to the wallet
	if err := cm.AddBlocks([]types.Block{mineBlock(cm.TipState(), nil, addr)}); err != nil {
		t.Fatal(err)
	}

	// mine until the maturity height
	for i := cm.TipState().Index.Height; i < maturityHeight+1; i++ {
		if err := cm.AddBlocks([]types.Block{mineBlock(cm.TipState(), nil, types.VoidAddress)}); err != nil {
			t.Fatal(err)
		}
	}
	waitForBlock(t, cm, db)

	assertBalance := func(siacoin, immature types.Currency) error {
		b, err := wm.WalletBalance(w.ID)
		if err != nil {
			return fmt.Errorf("failed to check balance: %w", err)
		} else if !b.ImmatureSiacoins.Equals(immature) {
			return fmt.Errorf("expected immature siacoin balance %v, got %v", immature, b.ImmatureSiacoins)
		} else if !b.Siacoins.Equals(siacoin) {
			return fmt.Errorf("expected siacoin balance %v, got %v", siacoin, b.Siacoins)
		}
		return nil
	}

	if err := assertBalance(expectedPayout, types.ZeroCurrency); err != nil {
		t.Fatal(err)
	}

	// check that a payout event was recorded
	events, err := wm.WalletEvents(w.ID, 0, 100)
	if err != nil {
		t.Fatal(err)
	} else if len(events) != 1 {
		t.Fatalf("expected 1 event, got %v", len(events))
	} else if events[0].Type != wallet.EventTypeMinerPayout {
		t.Fatalf("expected payout event, got %v", events[0].Type)
	}

	// check that the utxo was created
	utxos, err := wm.UnspentSiacoinOutputs(w.ID, 0, 100)
	if err != nil {
		t.Fatal(err)
	} else if len(utxos) != 1 {
		t.Fatalf("expected 1 output, got %v", len(utxos))
	} else if utxos[0].SiacoinOutput.Value.Cmp(expectedPayout) != 0 {
		t.Fatalf("expected %v, got %v", expectedPayout, utxos[0].SiacoinOutput.Value)
	} else if utxos[0].MaturityHeight != maturityHeight {
		t.Fatalf("expected %v, got %v", maturityHeight, utxos[0].MaturityHeight)
	}

	resetState := cm.TipState()

	// send a transaction that will be orphaned
	sce := utxos[0]
	policy := types.PolicyTypeUnlockConditions(types.StandardUnlockConditions(pk.PublicKey()))
	txn := types.V2Transaction{
		SiacoinInputs: []types.V2SiacoinInput{{
			Parent: sce,
			SatisfiedPolicy: types.SatisfiedPolicy{
				Policy: types.SpendPolicy{Type: policy},
			},
		}},
		SiacoinOutputs: []types.SiacoinOutput{
			{Address: types.VoidAddress, Value: expectedPayout.Div64(2)}, // send the other half to the void
			{Address: addr, Value: expectedPayout.Div64(2)},              // send half the payout back to the wallet
		},
	}
	txn.SiacoinInputs[0].SatisfiedPolicy.Signatures = []types.Signature{pk.SignHash(cm.TipState().InputSigHash(txn))}

	// broadcast the transaction
	if err := cm.AddBlocks([]types.Block{mineV2Block(cm.TipState(), []types.V2Transaction{txn}, types.VoidAddress)}); err != nil {
		t.Fatal(err)
	}
	waitForBlock(t, cm, db)

	if err := assertBalance(expectedPayout.Div64(2), types.ZeroCurrency); err != nil {
		t.Fatal(err)
	}

	// check that the transaction event was recorded
	events, err = wm.WalletEvents(w.ID, 0, 100)
	if err != nil {
		t.Fatal(err)
	} else if len(events) != 2 {
		t.Fatalf("expected 2 events, got %v", len(events))
	}

	// simulate an interrupted rescan by closing the wallet manager, resetting the
	// last scan index, and initializing a new wallet manager.
	if err := wm.Close(); err != nil {
		t.Fatal(err)
	} else if err := db.ResetLastIndex(); err != nil {
		t.Fatal(err)
	}

	// mine to trigger a reorg. The underlying store must properly revert the
	// orphaned blocks that will not be cleanly reverted since the rescan was
	// interrupted.
	var blocks []types.Block
	state := resetState
	for i := 0; i < 5; i++ {
		blocks = append(blocks, mineBlock(state, nil, types.VoidAddress))
		state.Index.ID = blocks[len(blocks)-1].ID()
		state.Index.Height++
	}
	if err := cm.AddBlocks(blocks); err != nil {
		t.Fatal(err)
	}

	wm, err = wallet.NewManager(cm, db, wallet.WithLogger(log.Named("wallet")))
	if err != nil {
		t.Fatal(err)
	}
	defer wm.Close()

	waitForBlock(t, cm, db)

	// check that the transaction was reverted
	if err := assertBalance(expectedPayout, types.ZeroCurrency); err != nil {
		t.Fatal(err)
	}

	// check that the transaction event was reverted
	events, err = wm.WalletEvents(w.ID, 0, 100)
	if err != nil {
		t.Fatal(err)
	} else if len(events) != 1 {
		t.Fatalf("expected 1 event, got %v", len(events))
	}

	// check that the utxo was reverted
	utxos, err = wm.UnspentSiacoinOutputs(w.ID, 0, 100)
	if err != nil {
		t.Fatal(err)
	} else if len(utxos) != 1 {
		t.Fatalf("expected 1 output, got %v", len(utxos))
	} else if !utxos[0].SiacoinOutput.Value.Equals(expectedPayout) {
		t.Fatalf("expected %v, got %v", expectedPayout, utxos[0].SiacoinOutput.Value)
	}

	// spend the payout
	txn = types.V2Transaction{
		SiacoinInputs: []types.V2SiacoinInput{{
			Parent: sce,
			SatisfiedPolicy: types.SatisfiedPolicy{
				Policy: types.SpendPolicy{Type: policy},
			},
		}},
		SiacoinOutputs: []types.SiacoinOutput{
			{Address: types.VoidAddress, Value: sce.SiacoinOutput.Value},
		},
	}
	txn.SiacoinInputs[0].SatisfiedPolicy.Signatures = []types.Signature{pk.SignHash(cm.TipState().InputSigHash(txn))}

	if err := cm.AddBlocks([]types.Block{mineV2Block(cm.TipState(), []types.V2Transaction{txn}, types.VoidAddress)}); err != nil {
		t.Fatal(err)
	}
	waitForBlock(t, cm, db)

	// check that the balance is correct
	if err := assertBalance(types.ZeroCurrency, types.ZeroCurrency); err != nil {
		t.Fatal(err)
	}

	// check that all UTXOs have been spent
	utxos, err = wm.UnspentSiacoinOutputs(w.ID, 0, 100)
	if err != nil {
		t.Fatal(err)
	} else if len(utxos) != 0 {
		t.Fatalf("expected 0 output, got %v", len(utxos))
	}
}

func TestDeleteWallet(t *testing.T) {
	pk := types.GeneratePrivateKey()
	addr := types.StandardUnlockHash(pk.PublicKey())

	log := zaptest.NewLogger(t)
	dir := t.TempDir()
	db, err := sqlite.OpenDatabase(filepath.Join(dir, "walletd.sqlite3"), log.Named("sqlite3"))
	if err != nil {
		t.Fatal(err)
	}
	defer db.Close()

	bdb, err := coreutils.OpenBoltChainDB(filepath.Join(dir, "consensus.db"))
	if err != nil {
		t.Fatal(err)
	}
	defer bdb.Close()

	network, genesisBlock := testV1Network(types.VoidAddress) // don't care about siafunds

	store, genesisState, err := chain.NewDBStore(bdb, network, genesisBlock)
	if err != nil {
		t.Fatal(err)
	}
	cm := chain.NewManager(store, genesisState)

	wm, err := wallet.NewManager(cm, db, wallet.WithLogger(log.Named("wallet")))
	if err != nil {
		t.Fatal(err)
	}
	defer wm.Close()

	w, err := wm.AddWallet(wallet.Wallet{Name: "test"})
	if err != nil {
		t.Fatal(err)
	} else if err := wm.AddAddress(w.ID, wallet.Address{Address: addr}); err != nil {
		t.Fatal(err)
	}

	if err := wm.DeleteWallet(w.ID); err != nil {
		t.Fatal(err)
	}
}

// NOTE: due to a bug in the transaction validation code, calculating payouts
// is way harder than it needs to be. Tax is calculated on the post-tax
// contract payout (instead of the sum of the renter and host payouts). So the
// equation for the payout is:
//
//	   payout = renterPayout + hostPayout + payout*tax
//	∴  payout = (renterPayout + hostPayout) / (1 - tax)
//
// This would work if 'tax' were a simple fraction, but because the tax must
// be evenly distributed among siafund holders, 'tax' is actually a function
// that multiplies by a fraction and then rounds down to the nearest multiple
// of the siafund count. Thus, when inverting the function, we have to make an
// initial guess and then fix the rounding error.
func taxAdjustedPayout(target types.Currency) types.Currency {
	// compute initial guess as target * (1 / 1-tax); since this does not take
	// the siafund rounding into account, the guess will be up to
	// types.SiafundCount greater than the actual payout value.
	guess := target.Mul64(1000).Div64(961)

	// now, adjust the guess to remove the rounding error. We know that:
	//
	//   (target % types.SiafundCount) == (payout % types.SiafundCount)
	//
	// therefore, we can simply adjust the guess to have this remainder as
	// well. The only wrinkle is that, since we know guess >= payout, if the
	// guess remainder is smaller than the target remainder, we must subtract
	// an extra types.SiafundCount.
	//
	// for example, if target = 87654321 and types.SiafundCount = 10000, then:
	//
	//   initial_guess  = 87654321 * (1 / (1 - tax))
	//                  = 91211572
	//   target % 10000 =     4321
	//   adjusted_guess = 91204321

	mod64 := func(c types.Currency, v uint64) types.Currency {
		var r uint64
		if c.Hi < v {
			_, r = bits.Div64(c.Hi, c.Lo, v)
		} else {
			_, r = bits.Div64(0, c.Hi, v)
			_, r = bits.Div64(r, c.Lo, v)
		}
		return types.NewCurrency64(r)
	}
	sfc := (consensus.State{}).SiafundCount()
	tm := mod64(target, sfc)
	gm := mod64(guess, sfc)
	if gm.Cmp(tm) < 0 {
		guess = guess.Sub(types.NewCurrency64(sfc))
	}
	return guess.Add(tm).Sub(gm)
}

func TestEventTypes(t *testing.T) {
	pk := types.GeneratePrivateKey()
	addr := types.StandardUnlockHash(pk.PublicKey())

	log := zap.NewNop()
	dir := t.TempDir()
	db, err := sqlite.OpenDatabase(filepath.Join(dir, "walletd.sqlite3"), log.Named("sqlite3"))
	if err != nil {
		t.Fatal(err)
	}
	defer db.Close()

	bdb, err := coreutils.OpenBoltChainDB(filepath.Join(dir, "consensus.db"))
	if err != nil {
		t.Fatal(err)
	}
	defer bdb.Close()

	// create a new test network with the Siafund airdrop going to the wallet address
	network, genesisBlock := testV2Network(addr)
	// raise the require height to test v1 events
	network.HardforkV2.RequireHeight = 250
	store, genesisState, err := chain.NewDBStore(bdb, network, genesisBlock)
	if err != nil {
		t.Fatal(err)
	}
	cm := chain.NewManager(store, genesisState)

	// helper to mine blocks
	mineBlock := func(n int, addr types.Address) {
		t.Helper()
		for i := 0; i < n; i++ {
			b, ok := coreutils.MineBlock(cm, addr, 15*time.Second)
			if !ok {
				t.Fatal("failed to mine block")
			} else if err := cm.AddBlocks([]types.Block{b}); err != nil {
				t.Fatal(err)
			}
		}
		waitForBlock(t, cm, db)
	}

	wm, err := wallet.NewManager(cm, db, wallet.WithLogger(log.Named("wallet")), wallet.WithIndexMode(wallet.IndexModeFull))
	if err != nil {
		t.Fatal(err)
	}
	defer wm.Close()

	spendableSiacoinUTXOs := func() []types.SiacoinElement {
		t.Helper()

		sces, err := wm.AddressSiacoinOutputs(addr, 0, 100)
		if err != nil {
			t.Fatal(err)
		}
		filtered := sces[:0]
		height := cm.Tip().Height
		for _, sce := range sces {
			if sce.MaturityHeight > height {
				continue
			}
			filtered = append(filtered, sce)
		}
		sort.Slice(filtered, func(i, j int) bool {
			return filtered[i].SiacoinOutput.Value.Cmp(filtered[j].SiacoinOutput.Value) < 0
		})
		return filtered
	}

	// miner payout event
	{
		mineBlock(1, addr)
	}

	// mine until the payout matures
	mineBlock(int(cm.TipState().MaturityHeight()), types.VoidAddress)

	// v1 transaction
	{
		sce := spendableSiacoinUTXOs()

		// v1 only supports unlock conditions
		uc := types.StandardUnlockConditions(pk.PublicKey())

		// create a transaction
		txn := types.Transaction{
			SiacoinInputs: []types.SiacoinInput{
				{ParentID: types.SiacoinOutputID(sce[0].ID), UnlockConditions: uc},
			},
			SiacoinOutputs: []types.SiacoinOutput{
				{Address: types.VoidAddress, Value: types.Siacoins(1000)},
				{Address: addr, Value: sce[0].SiacoinOutput.Value.Sub(types.Siacoins(1000))},
			},
			Signatures: []types.TransactionSignature{
				{
					ParentID:       sce[0].ID,
					PublicKeyIndex: 0,
					Timelock:       0,
					CoveredFields:  types.CoveredFields{WholeTransaction: true},
				},
			},
		}

		// sign the transaction
		sigHash := cm.TipState().WholeSigHash(txn, sce[0].ID, 0, 0, nil)
		sig := pk.SignHash(sigHash)
		txn.Signatures[0].Signature = sig[:]

		// broadcast the transaction
		if _, err := cm.AddPoolTransactions([]types.Transaction{txn}); err != nil {
			t.Fatal(err)
		}
		// mine a block to confirm the transaction
		mineBlock(1, types.VoidAddress)
	}

	// v1 contract resolution - only one type of resolution is supported.
	// The only difference is `missed == true` or `missed == false`
	{
		sce := spendableSiacoinUTXOs()

		uc := types.StandardUnlockConditions(pk.PublicKey())

		// create a storage contract
		contractPayout := types.Siacoins(10000)
		fc := types.FileContract{
			WindowStart: cm.TipState().Index.Height + 10,
			WindowEnd:   cm.TipState().Index.Height + 20,
			Payout:      taxAdjustedPayout(contractPayout),
			ValidProofOutputs: []types.SiacoinOutput{
				{Address: addr, Value: contractPayout},
			},
			MissedProofOutputs: []types.SiacoinOutput{
				{Address: types.VoidAddress, Value: contractPayout},
			},
		}

		// create a transaction with the contract
		txn := types.Transaction{
			SiacoinInputs: []types.SiacoinInput{
				{ParentID: types.SiacoinOutputID(sce[0].ID), UnlockConditions: uc},
			},
			SiacoinOutputs: []types.SiacoinOutput{
				{Address: addr, Value: sce[0].SiacoinOutput.Value.Sub(fc.Payout)}, // return the remainder to the wallet
			},
			FileContracts: []types.FileContract{fc},
			Signatures: []types.TransactionSignature{
				{
					ParentID:       sce[0].ID,
					PublicKeyIndex: 0,
					Timelock:       0,
					CoveredFields:  types.CoveredFields{WholeTransaction: true},
				},
			},
		}
		sigHash := cm.TipState().WholeSigHash(txn, sce[0].ID, 0, 0, nil)
		sig := pk.SignHash(sigHash)
		txn.Signatures[0].Signature = sig[:]

		// broadcast the transaction
		if _, err := cm.AddPoolTransactions([]types.Transaction{txn}); err != nil {
			t.Fatal(err)
		}
		// mine a block to confirm the transaction
		mineBlock(1, types.VoidAddress)
		// mine until the contract expires to trigger the resolution event
		blocksRemaining := int(fc.WindowEnd - cm.Tip().Height)
		mineBlock(blocksRemaining, types.VoidAddress)
	}

	// v2 transaction
	{
		sce := spendableSiacoinUTXOs()

		// using the UnlockConditions policy for brevity
		policy := types.SpendPolicy{
			Type: types.PolicyTypeUnlockConditions(types.StandardUnlockConditions(pk.PublicKey())),
		}

		txn := types.V2Transaction{
			SiacoinInputs: []types.V2SiacoinInput{
				{
					Parent: sce[0],
					SatisfiedPolicy: types.SatisfiedPolicy{
						Policy: policy,
					},
				},
			},
			SiacoinOutputs: []types.SiacoinOutput{
				{Address: types.VoidAddress, Value: types.Siacoins(1000)},
				{Address: addr, Value: sce[0].SiacoinOutput.Value.Sub(types.Siacoins(1000))},
			},
		}
		sigHash := cm.TipState().InputSigHash(txn)
		txn.SiacoinInputs[0].SatisfiedPolicy.Signatures = []types.Signature{pk.SignHash(sigHash)}

		// broadcast the transaction
		if _, err := cm.AddV2PoolTransactions(cm.Tip(), []types.V2Transaction{txn}); err != nil {
			t.Fatal(err)
		}
		// mine a block to confirm the transaction
		mineBlock(1, types.VoidAddress)
	}

	// v2 contract resolution - expired
	{
		sce := spendableSiacoinUTXOs()

		// using the UnlockConditions policy for brevity
		policy := types.SpendPolicy{
			Type: types.PolicyTypeUnlockConditions(types.StandardUnlockConditions(pk.PublicKey())),
		}

		// create a storage contract
		renterPayout := types.Siacoins(10000)
		fc := types.V2FileContract{
			RenterOutput: types.SiacoinOutput{
				Address: addr,
				Value:   renterPayout,
			},
			HostOutput: types.SiacoinOutput{
				Address: types.VoidAddress,
				Value:   types.ZeroCurrency,
			},
			ProofHeight:      cm.TipState().Index.Height + 10,
			ExpirationHeight: cm.TipState().Index.Height + 20,

			RenterPublicKey: pk.PublicKey(),
			HostPublicKey:   pk.PublicKey(),
		}
		contractValue := renterPayout.Add(cm.TipState().V2FileContractTax(fc))
		sigHash := cm.TipState().ContractSigHash(fc)
		sig := pk.SignHash(sigHash)
		fc.RenterSignature = sig
		fc.HostSignature = sig

		// create a transaction with the contract
		txn := types.V2Transaction{
			FileContracts: []types.V2FileContract{fc},
			SiacoinInputs: []types.V2SiacoinInput{
				{
					Parent: sce[0],
					SatisfiedPolicy: types.SatisfiedPolicy{
						Policy: policy,
					},
				},
			},
			SiacoinOutputs: []types.SiacoinOutput{
				{Address: addr, Value: sce[0].SiacoinOutput.Value.Sub(contractValue)},
			},
		}
		sigHash = cm.TipState().InputSigHash(txn)
		txn.SiacoinInputs[0].SatisfiedPolicy.Signatures = []types.Signature{pk.SignHash(sigHash)}

		// broadcast the transaction
		if _, err := cm.AddV2PoolTransactions(cm.Tip(), []types.V2Transaction{txn}); err != nil {
			t.Fatal(err)
		}
		// current tip
		tip := cm.Tip()
		// mine until the contract expires
		mineBlock(int(fc.ExpirationHeight-cm.Tip().Height), types.VoidAddress)

		// this is kind of annoying because we have to keep the file contract
		// proof up to date.
		_, applied, err := cm.UpdatesSince(tip, 1000)
		if err != nil {
			t.Fatal(err)
		}

		// get the confirmed file contract element
		var fce types.V2FileContractElement
<<<<<<< HEAD
		applied[0].ForEachV2FileContractElement(func(ele types.V2FileContractElement, _ *types.V2FileContractElement, _ types.V2FileContractResolutionType) {
=======
		applied[0].ForEachV2FileContractElement(func(ele types.V2FileContractElement, _ bool, _ *types.V2FileContractElement, _ types.V2FileContractResolutionType) {
>>>>>>> 7a883493
			fce = ele
		})
		for _, cau := range applied {
			cau.UpdateElementProof(&fce.StateElement)
		}

		resolutionTxn := types.V2Transaction{
			FileContractResolutions: []types.V2FileContractResolution{
				{
					Parent:     fce,
					Resolution: &types.V2FileContractExpiration{},
				},
			},
		}
		// broadcast the expire resolution
		if _, err := cm.AddV2PoolTransactions(cm.Tip(), []types.V2Transaction{resolutionTxn}); err != nil {
			t.Fatal(err)
		}
		// mine a block to confirm the resolution
		mineBlock(1, types.VoidAddress)
	}

	// v2 contract resolution - storage proof
	{
		sce := spendableSiacoinUTXOs()

		// using the UnlockConditions policy for brevity
		policy := types.SpendPolicy{
			Type: types.PolicyTypeUnlockConditions(types.StandardUnlockConditions(pk.PublicKey())),
		}

		// create a storage contract
		renterPayout := types.Siacoins(10000)
		fc := types.V2FileContract{
			RenterOutput: types.SiacoinOutput{
				Address: addr,
				Value:   renterPayout,
			},
			HostOutput: types.SiacoinOutput{
				Address: types.VoidAddress,
				Value:   types.ZeroCurrency,
			},
			ProofHeight:      cm.TipState().Index.Height + 10,
			ExpirationHeight: cm.TipState().Index.Height + 20,

			RenterPublicKey: pk.PublicKey(),
			HostPublicKey:   pk.PublicKey(),
		}
		contractValue := renterPayout.Add(cm.TipState().V2FileContractTax(fc))
		sigHash := cm.TipState().ContractSigHash(fc)
		sig := pk.SignHash(sigHash)
		fc.RenterSignature = sig
		fc.HostSignature = sig

		// create a transaction with the contract
		txn := types.V2Transaction{
			FileContracts: []types.V2FileContract{fc},
			SiacoinInputs: []types.V2SiacoinInput{
				{
					Parent: sce[0],
					SatisfiedPolicy: types.SatisfiedPolicy{
						Policy: policy,
					},
				},
			},
			SiacoinOutputs: []types.SiacoinOutput{
				{Address: addr, Value: sce[0].SiacoinOutput.Value.Sub(contractValue)},
			},
		}
		sigHash = cm.TipState().InputSigHash(txn)
		txn.SiacoinInputs[0].SatisfiedPolicy.Signatures = []types.Signature{pk.SignHash(sigHash)}

		// broadcast the transaction
		if _, err := cm.AddV2PoolTransactions(cm.Tip(), []types.V2Transaction{txn}); err != nil {
			t.Fatal(err)
		}
		// current tip
		tip := cm.Tip()
		// mine until the contract proof window
		mineBlock(int(fc.ProofHeight-cm.Tip().Height), types.VoidAddress)

		// this is even more annoying because we have to keep the file contract
		// proof and the chain index proof up to date.
		_, applied, err := cm.UpdatesSince(tip, 1000)
		if err != nil {
			t.Fatal(err)
		}

		// get the confirmed file contract element
		var fce types.V2FileContractElement
<<<<<<< HEAD
		applied[0].ForEachV2FileContractElement(func(ele types.V2FileContractElement, _ *types.V2FileContractElement, _ types.V2FileContractResolutionType) {
=======
		applied[0].ForEachV2FileContractElement(func(ele types.V2FileContractElement, _ bool, _ *types.V2FileContractElement, _ types.V2FileContractResolutionType) {
>>>>>>> 7a883493
			fce = ele
		})
		// update its proof
		for _, cau := range applied {
			cau.UpdateElementProof(&fce.StateElement)
		}
		// get the proof index element
		indexElement := applied[len(applied)-1].ChainIndexElement()

		resolutionTxn := types.V2Transaction{
			FileContractResolutions: []types.V2FileContractResolution{
				{
					Parent: fce,
					Resolution: &types.V2StorageProof{
						ProofIndex: indexElement,
						// proof is nil since there's no data
					},
				},
			},
		}

		// broadcast the expire resolution
		if _, err := cm.AddV2PoolTransactions(cm.Tip(), []types.V2Transaction{resolutionTxn}); err != nil {
			t.Fatal(err)
		}
		mineBlock(1, types.VoidAddress)
	}

	// v2 contract resolution - renewal
	{
		sces := spendableSiacoinUTXOs()

		// using the UnlockConditions policy for brevity
		policy := types.SpendPolicy{
			Type: types.PolicyTypeUnlockConditions(types.StandardUnlockConditions(pk.PublicKey())),
		}

		// create a storage contract
		renterPayout := types.Siacoins(10000)
		fc := types.V2FileContract{
			RenterOutput: types.SiacoinOutput{
				Address: addr,
				Value:   renterPayout,
			},
			HostOutput: types.SiacoinOutput{
				Address: types.VoidAddress,
				Value:   types.ZeroCurrency,
			},
			ProofHeight:      cm.TipState().Index.Height + 10,
			ExpirationHeight: cm.TipState().Index.Height + 20,

			RenterPublicKey: pk.PublicKey(),
			HostPublicKey:   pk.PublicKey(),
		}
		contractValue := renterPayout.Add(cm.TipState().V2FileContractTax(fc))
		sigHash := cm.TipState().ContractSigHash(fc)
		sig := pk.SignHash(sigHash)
		fc.RenterSignature = sig
		fc.HostSignature = sig

		// create a transaction with the contract
		txn := types.V2Transaction{
			FileContracts: []types.V2FileContract{fc},
			SiacoinInputs: []types.V2SiacoinInput{
				{
					Parent: sces[0],
					SatisfiedPolicy: types.SatisfiedPolicy{
						Policy: policy,
					},
				},
			},
			SiacoinOutputs: []types.SiacoinOutput{
				{Address: addr, Value: sces[0].SiacoinOutput.Value.Sub(contractValue)},
			},
		}
		sigHash = cm.TipState().InputSigHash(txn)
		txn.SiacoinInputs[0].SatisfiedPolicy.Signatures = []types.Signature{pk.SignHash(sigHash)}

		// broadcast the transaction
		if _, err := cm.AddV2PoolTransactions(cm.Tip(), []types.V2Transaction{txn}); err != nil {
			t.Fatal(err)
		}
		// current tip
		tip := cm.Tip()
		// mine until the contract proof window
		mineBlock(1, types.VoidAddress)

		// this is even more annoying because we have to keep the file contract
		// proof and the chain index proof up to date.
		_, applied, err := cm.UpdatesSince(tip, 1000)
		if err != nil {
			t.Fatal(err)
		}

		// get the confirmed file contract element
		var fce types.V2FileContractElement
<<<<<<< HEAD
		applied[0].ForEachV2FileContractElement(func(ele types.V2FileContractElement, _ *types.V2FileContractElement, _ types.V2FileContractResolutionType) {
=======
		applied[0].ForEachV2FileContractElement(func(ele types.V2FileContractElement, _ bool, _ *types.V2FileContractElement, _ types.V2FileContractResolutionType) {
>>>>>>> 7a883493
			fce = ele
		})
		for _, cau := range applied {
			cau.UpdateElementProof(&fce.StateElement)
		}

		// finalize the contract
		finalRevision := fce.V2FileContract
		finalRevision.RevisionNumber = math.MaxUint64
		finalRevision.RenterSignature = types.Signature{}
		finalRevision.HostSignature = types.Signature{}
		// create a renewal
		renewal := types.V2FileContractRenewal{
			FinalRevision: finalRevision,
			NewContract: types.V2FileContract{
				RenterOutput:     fc.RenterOutput,
				ProofHeight:      fc.ProofHeight + 10,
				ExpirationHeight: fc.ExpirationHeight + 10,

				RenterPublicKey: fc.RenterPublicKey,
				HostPublicKey:   fc.HostPublicKey,
			},
		}

		renewalSigHash := cm.TipState().RenewalSigHash(renewal)
		renewalSig := pk.SignHash(renewalSigHash)
		renewal.RenterSignature = renewalSig
		renewal.HostSignature = renewalSig

		sces = spendableSiacoinUTXOs()
		newContractValue := renterPayout.Add(cm.TipState().V2FileContractTax(renewal.NewContract))

		// renewals can't have change outputs
		setupTxn := types.V2Transaction{
			SiacoinInputs: []types.V2SiacoinInput{
				{
					Parent: sces[0],
					SatisfiedPolicy: types.SatisfiedPolicy{
						Policy: policy,
					},
				},
			},
			SiacoinOutputs: []types.SiacoinOutput{
				{Address: addr, Value: newContractValue},
				{Address: addr, Value: sces[0].SiacoinOutput.Value.Sub(newContractValue)},
			},
		}
		setupSigHash := cm.TipState().InputSigHash(setupTxn)
		setupTxn.SiacoinInputs[0].SatisfiedPolicy.Signatures = []types.Signature{pk.SignHash(setupSigHash)}

		// create the renewal transaction
		resolutionTxn := types.V2Transaction{
			SiacoinInputs: []types.V2SiacoinInput{
				{
					Parent: setupTxn.EphemeralSiacoinOutput(0),
					SatisfiedPolicy: types.SatisfiedPolicy{
						Policy: policy,
					},
				},
			},
			FileContractResolutions: []types.V2FileContractResolution{
				{
					Parent:     fce,
					Resolution: &renewal,
				},
			},
		}
		resolutionTxnSigHash := cm.TipState().InputSigHash(resolutionTxn)
		resolutionTxn.SiacoinInputs[0].SatisfiedPolicy.Signatures = []types.Signature{pk.SignHash(resolutionTxnSigHash)}

		// broadcast the renewal
		if _, err := cm.AddV2PoolTransactions(cm.Tip(), []types.V2Transaction{setupTxn, resolutionTxn}); err != nil {
			t.Fatal(err)
		}
		mineBlock(1, types.VoidAddress)
	}

<<<<<<< HEAD
=======
	// v2 contract resolution - finalization
	{
		sces := spendableSiacoinUTXOs()

		// using the UnlockConditions policy for brevity
		policy := types.SpendPolicy{
			Type: types.PolicyTypeUnlockConditions(types.StandardUnlockConditions(pk.PublicKey())),
		}

		// create a storage contract
		renterPayout := types.Siacoins(10000)
		fc := types.V2FileContract{
			RenterOutput: types.SiacoinOutput{
				Address: addr,
				Value:   renterPayout,
			},
			HostOutput: types.SiacoinOutput{
				Address: types.VoidAddress,
				Value:   types.ZeroCurrency,
			},
			ProofHeight:      cm.TipState().Index.Height + 10,
			ExpirationHeight: cm.TipState().Index.Height + 20,

			RenterPublicKey: pk.PublicKey(),
			HostPublicKey:   pk.PublicKey(),
		}
		contractValue := renterPayout.Add(cm.TipState().V2FileContractTax(fc))
		sigHash := cm.TipState().ContractSigHash(fc)
		sig := pk.SignHash(sigHash)
		fc.RenterSignature = sig
		fc.HostSignature = sig

		// create a transaction with the contract
		txn := types.V2Transaction{
			FileContracts: []types.V2FileContract{fc},
			SiacoinInputs: []types.V2SiacoinInput{
				{
					Parent: sces[0],
					SatisfiedPolicy: types.SatisfiedPolicy{
						Policy: policy,
					},
				},
			},
			SiacoinOutputs: []types.SiacoinOutput{
				{Address: addr, Value: sces[0].SiacoinOutput.Value.Sub(contractValue)},
			},
		}
		sigHash = cm.TipState().InputSigHash(txn)
		txn.SiacoinInputs[0].SatisfiedPolicy.Signatures = []types.Signature{pk.SignHash(sigHash)}

		// broadcast the transaction
		if _, err := cm.AddV2PoolTransactions(cm.Tip(), []types.V2Transaction{txn}); err != nil {
			t.Fatal(err)
		}
		// current tip
		tip := cm.Tip()
		// mine until the contract proof window
		mineBlock(1, types.VoidAddress)

		// this is even more annoying because we have to keep the file contract
		// proof and the chain index proof up to date.
		_, applied, err := cm.UpdatesSince(tip, 1000)
		if err != nil {
			t.Fatal(err)
		}

		// get the confirmed file contract element
		var fce types.V2FileContractElement
		applied[0].ForEachV2FileContractElement(func(ele types.V2FileContractElement, _ bool, _ *types.V2FileContractElement, _ types.V2FileContractResolutionType) {
			fce = ele
		})
		for _, cau := range applied {
			cau.UpdateElementProof(&fce.StateElement)
		}

		// finalize the contract
		fc = fce.V2FileContract
		fc.RevisionNumber = types.MaxRevisionNumber
		finalizationSigHash := cm.TipState().ContractSigHash(fc)
		fc.RenterSignature = pk.SignHash(finalizationSigHash)
		fc.HostSignature = pk.SignHash(finalizationSigHash)
		finalization := types.V2FileContractFinalization(fc)

		// create the resolution transaction
		finalizationTxn := types.V2Transaction{
			FileContractResolutions: []types.V2FileContractResolution{
				{
					Parent:     fce,
					Resolution: &finalization,
				},
			},
		}

		// broadcast the resolution
		if _, err := cm.AddV2PoolTransactions(cm.Tip(), []types.V2Transaction{finalizationTxn}); err != nil {
			t.Fatal(err)
		}
		mineBlock(1, types.VoidAddress)
	}

>>>>>>> 7a883493
	// siafund claim
	{
		sfe, err := wm.AddressSiafundOutputs(addr, 0, 100)
		if err != nil {
			t.Fatal(err)
		}

		policy := types.SpendPolicy{
			Type: types.PolicyTypeUnlockConditions(types.StandardUnlockConditions(pk.PublicKey())),
		}

		// create a transaction
		txn := types.V2Transaction{
			SiafundInputs: []types.V2SiafundInput{
				{
					Parent: sfe[0],
					SatisfiedPolicy: types.SatisfiedPolicy{
						Policy: policy,
					},
					ClaimAddress: addr,
				},
			},
			SiafundOutputs: []types.SiafundOutput{
				{Address: addr, Value: sfe[0].SiafundOutput.Value},
			},
		}
		sigHash := cm.TipState().InputSigHash(txn)
		txn.SiafundInputs[0].SatisfiedPolicy.Signatures = []types.Signature{pk.SignHash(sigHash)}

		// broadcast the transaction
		if _, err := cm.AddV2PoolTransactions(cm.Tip(), []types.V2Transaction{txn}); err != nil {
			t.Fatal(err)
		}
		// mine a block to confirm the transaction
		mineBlock(1, types.VoidAddress)
	}

	events, err := wm.AddressEvents(addr, 0, 100)
	if err != nil {
		t.Fatal(err)
	}

	buf, err := json.MarshalIndent(events, "", "  ")
	if err != nil {
		t.Fatal(err)
	}

	fmt.Println(string(buf))
	t.Fatal("for debugging")
}<|MERGE_RESOLUTION|>--- conflicted
+++ resolved
@@ -3152,11 +3152,7 @@
 
 		// get the confirmed file contract element
 		var fce types.V2FileContractElement
-<<<<<<< HEAD
-		applied[0].ForEachV2FileContractElement(func(ele types.V2FileContractElement, _ *types.V2FileContractElement, _ types.V2FileContractResolutionType) {
-=======
 		applied[0].ForEachV2FileContractElement(func(ele types.V2FileContractElement, _ bool, _ *types.V2FileContractElement, _ types.V2FileContractResolutionType) {
->>>>>>> 7a883493
 			fce = ele
 		})
 		for _, cau := range applied {
@@ -3247,11 +3243,7 @@
 
 		// get the confirmed file contract element
 		var fce types.V2FileContractElement
-<<<<<<< HEAD
-		applied[0].ForEachV2FileContractElement(func(ele types.V2FileContractElement, _ *types.V2FileContractElement, _ types.V2FileContractResolutionType) {
-=======
 		applied[0].ForEachV2FileContractElement(func(ele types.V2FileContractElement, _ bool, _ *types.V2FileContractElement, _ types.V2FileContractResolutionType) {
->>>>>>> 7a883493
 			fce = ele
 		})
 		// update its proof
@@ -3348,11 +3340,7 @@
 
 		// get the confirmed file contract element
 		var fce types.V2FileContractElement
-<<<<<<< HEAD
-		applied[0].ForEachV2FileContractElement(func(ele types.V2FileContractElement, _ *types.V2FileContractElement, _ types.V2FileContractResolutionType) {
-=======
 		applied[0].ForEachV2FileContractElement(func(ele types.V2FileContractElement, _ bool, _ *types.V2FileContractElement, _ types.V2FileContractResolutionType) {
->>>>>>> 7a883493
 			fce = ele
 		})
 		for _, cau := range applied {
@@ -3430,8 +3418,6 @@
 		mineBlock(1, types.VoidAddress)
 	}
 
-<<<<<<< HEAD
-=======
 	// v2 contract resolution - finalization
 	{
 		sces := spendableSiacoinUTXOs()
@@ -3532,7 +3518,6 @@
 		mineBlock(1, types.VoidAddress)
 	}
 
->>>>>>> 7a883493
 	// siafund claim
 	{
 		sfe, err := wm.AddressSiafundOutputs(addr, 0, 100)
